// SPDX-License-Identifier: MIT
pragma solidity ^0.8.16;

import "../interfaces/IPool.sol";
import "../interfaces/IVault.sol";
import "./interfaces/IPoolController.sol";
import "../libraries/PoolLib.sol";
import "../factories/interfaces/IVaultFactory.sol";
import {EnumerableSet} from "@openzeppelin/contracts/utils/structs/EnumerableSet.sol";
import {SafeMath} from "@openzeppelin/contracts/utils/math/SafeMath.sol";
import {IERC20} from "@openzeppelin/contracts/token/ERC20/ERC20.sol";
import {SafeERC20} from "@openzeppelin/contracts/token/ERC20/utils/SafeERC20.sol";
import "../upgrades/BeaconImplementation.sol";

/**
 * @title Pool admin controller for the pool.
 * @dev Deployed as a beacon proxy contract.
 */
contract PoolController is IPoolController, BeaconImplementation {
    using SafeERC20 for IERC20;

    /**
     * @dev A reference to the pool for this controller.
     */
    IPool public pool;

    /**
     * @inheritdoc IPoolController
     */
    address public admin;

    /**
     * @dev A reference to the global service configuration.
     */
    address public serviceConfiguration;

    /**
     * @dev Settings configurable by the PoolAdmin. Some are fixed at pool creation,
     * and some are modifiable during certain Pool lifecycle states.
     */
    IPoolConfigurableSettings private _settings;

    /**
     * @dev The current pool lifecycle state.
     */
    IPoolLifeCycleState private _state;

    /**
     * @dev A reference to the vault holding first-loss capital.
     */
    IVault private _firstLossVault;

    /**
     * @dev A reference to the ERC20 liquidity asset for the pool.
     */
    IERC20 private _liquidityAsset;

    /**
     * @dev Modifier that checks that the protocol is not paused.
     */
    modifier onlyNotPaused() {
        require(
            IServiceConfiguration(serviceConfiguration).paused() == false,
            "Pool: Protocol paused"
        );
        _;
    }

    /**
     * @dev Modifier that can be overriden by derived classes to enforce
     * access control.
     */
    modifier onlyPermittedAdmin() virtual {
        _;
    }

    /**
     * @dev Modifier that checks that the caller is the pool's admin.
     */
    modifier onlyAdmin() {
        require(
            admin != address(0) && msg.sender == admin,
            "Pool: caller is not admin"
        );
        _;
    }

    /**
     * @dev Modifier that checks that the pool is Initialized or Active
     */
    modifier atState(IPoolLifeCycleState state_) {
        require(state() == state_, "Pool: FunctionInvalidAtThisLifeCycleState");
        _;
    }

    /**
     * @dev Modifier that checks that the pool is Initialized or Active
     */
    modifier atInitializedOrActiveState() {
        IPoolLifeCycleState _currentState = state();

        require(
            _currentState == IPoolLifeCycleState.Active ||
                _currentState == IPoolLifeCycleState.Initialized,
            "Pool: FunctionInvalidAtThisLifeCycleState"
        );
        _;
    }

    /**
     * @dev Modifier that checks that the pool is Initialized or Active
     */
    modifier atActiveOrClosedState() {
        IPoolLifeCycleState _currentState = state();

        require(
            _currentState == IPoolLifeCycleState.Active ||
                _currentState == IPoolLifeCycleState.Closed,
            "Pool: FunctionInvalidAtThisLifeCycleState"
        );
        _;
    }

    /**
     * @dev Modifier to check that an address is a Perimeter loan associated
     * with this pool.
     */
    modifier isPoolLoan(address loan) {
        require(
            PoolLib.isPoolLoan(loan, serviceConfiguration, address(pool)),
            "Pool: invalid loan"
        );
        _;
    }

    /**
     * @dev Modifier to ensure that the Pool is snapshotted.
     */
    modifier onlySnapshottedPool() {
        pool.snapshot();
        _;
    }

    /**
     * @dev Pool initializer.
     */
    function initialize(
        address pool_,
        address serviceConfiguration_,
        address admin_,
        address liquidityAsset_,
        address vaultFactory,
        IPoolConfigurableSettings memory poolSettings_
    ) public initializer {
        serviceConfiguration = serviceConfiguration_;
        pool = IPool(pool_);

        admin = admin_;
        _settings = poolSettings_;

        _liquidityAsset = IERC20(liquidityAsset_);
        _liquidityAsset.safeApprove(address(this), type(uint256).max);

        _firstLossVault = IVault(
            IVaultFactory(vaultFactory).createVault(address(this))
        );
        _setState(IPoolLifeCycleState.Initialized);
    }

    /*//////////////////////////////////////////////////////////////
                                Settings
    //////////////////////////////////////////////////////////////*/

    /**
     * @inheritdoc IPoolController
     */
    function settings()
        external
        view
        returns (IPoolConfigurableSettings memory)
    {
        return _settings;
    }

    /**
     * @inheritdoc IPoolController
     */
    function setRequestFee(uint256 feeBps)
        external
        onlyNotPaused
        onlyPermittedAdmin
        onlyAdmin
        atState(IPoolLifeCycleState.Initialized)
    {
        require(feeBps <= 10_000, "Pool: fee too large");
        _settings.requestFeeBps = feeBps;
    }

    /**
     * @inheritdoc IPoolController
     */
    function requestFee(uint256 sharesOrAssets)
        public
        view
        returns (uint256 feeShares)
    {
        feeShares = PoolLib.calculateRequestFee(
            sharesOrAssets,
            _settings.requestFeeBps
        );
    }

    /**
     * @inheritdoc IPoolController
     */
    function setRequestCancellationFee(uint256 feeBps)
        external
        onlyNotPaused
        onlyPermittedAdmin
        onlyAdmin
        atState(IPoolLifeCycleState.Initialized)
    {
        require(feeBps <= 10_000, "Pool: fee too large");
        _settings.requestCancellationFeeBps = feeBps;
    }

    /**
     * @inheritdoc IPoolController
     */
    function requestCancellationFee(uint256 sharesOrAssets)
        public
        view
        returns (uint256 feeShares)
    {
        feeShares = PoolLib.calculateCancellationFee(
            sharesOrAssets,
            _settings.requestCancellationFeeBps
        );
    }

    /**
     * @inheritdoc IPoolController
     */
    function setWithdrawGate(uint256 _withdrawGateBps)
        external
        onlyNotPaused
        onlyPermittedAdmin
        onlyAdmin
        atInitializedOrActiveState
    {
        require(_withdrawGateBps <= 10_000, "Pool: invalid bps");
        _settings.withdrawGateBps = _withdrawGateBps;
    }

    /**
     * @inheritdoc IPoolController
     */
    function withdrawGate() public view returns (uint256) {
        if (state() == IPoolLifeCycleState.Closed) {
            return 10_000;
        }

        return _settings.withdrawGateBps;
    }

    /**
     * @inheritdoc IPoolController
     */
    function withdrawRequestPeriodDuration() public view returns (uint256) {
        return
            Math.min(
                _settings.withdrawRequestPeriodDuration,
                state() == IPoolLifeCycleState.Closed
                    ? 1 days
                    : _settings.withdrawRequestPeriodDuration
            );
    }

    /**
     * @inheritdoc IPoolController
     */
    function setPoolCapacity(uint256 newCapacity)
        external
        onlyNotPaused
        onlyPermittedAdmin
        onlyAdmin
    {
        require(newCapacity >= pool.totalAssets(), "Pool: invalid capacity");
        _settings.maxCapacity = newCapacity;
        emit PoolSettingsUpdated();
    }

    /**
     * @inheritdoc IPoolController
     */
    function setPoolEndDate(uint256 endDate)
        external
        onlyNotPaused
        onlyPermittedAdmin
        onlyAdmin
    {
        require(_settings.endDate > endDate, "Pool: can't move end date up");
        require(
            endDate > block.timestamp,
            "Pool: can't move end date into the past"
        );
        _settings.endDate = endDate;
        emit PoolSettingsUpdated();
    }

    /**
     * @inheritdoc IPoolController
     */
    function firstLossVault() external view returns (address) {
        return address(_firstLossVault);
    }

    /**
     * @inheritdoc IPoolController
     */
    function firstLossBalance() external view returns (uint256) {
        return _liquidityAsset.balanceOf(address(_firstLossVault));
    }

    /**
     * @inheritdoc IPoolController
     */
    function setServiceFeeBps(uint256 serviceFeeBps)
        external
        onlyNotPaused
        onlyPermittedAdmin
        onlyAdmin
    {
        require(serviceFeeBps <= 10000, "Pool: invalid service fee");
        _settings.serviceFeeBps = serviceFeeBps;
        emit PoolSettingsUpdated();
    }

    /**
     * @inheritdoc IPoolController
     */
    function setFixedFee(uint256 amount, uint256 interval)
        external
        onlyNotPaused
        onlyPermittedAdmin
        onlyAdmin
    {
        if (amount > 0) {
            require(interval > 0, "Pool: invalid fixed fee");
        }
        _settings.fixedFee = amount;
        _settings.fixedFeeInterval = interval;
        emit PoolSettingsUpdated();
    }

    /*//////////////////////////////////////////////////////////////
                                State
    //////////////////////////////////////////////////////////////*/

    /**
     * @inheritdoc IPoolController
     */
    function state() public view returns (IPoolLifeCycleState) {
        if (block.timestamp >= _settings.endDate) {
            return IPoolLifeCycleState.Closed;
        }

        return _state;
    }

    /**
     * @inheritdoc IPoolController
     */
    function isInitializedOrActive() external view returns (bool) {
        IPoolLifeCycleState _currentState = state();

        return
            _currentState == IPoolLifeCycleState.Initialized ||
            _currentState == IPoolLifeCycleState.Active;
    }

    /**
     * @inheritdoc IPoolController
     */
    function isActiveOrClosed() external view returns (bool) {
        IPoolLifeCycleState _currentState = state();

        return
            _currentState == IPoolLifeCycleState.Active ||
            _currentState == IPoolLifeCycleState.Closed;
    }

    /**
     * @dev Set the pool lifecycle state. If the state changes, this method
     * will also update the activatedAt variable
     */
    function _setState(IPoolLifeCycleState newState) internal {
        if (_state != newState) {
            if (
                newState == IPoolLifeCycleState.Active &&
                pool.activatedAt() == 0
            ) {
                pool.onActivated();
            }

            _state = newState;
            emit LifeCycleStateTransition(newState);
        }
    }

    /*//////////////////////////////////////////////////////////////
                                First Loss
    //////////////////////////////////////////////////////////////*/

    /**
     * @inheritdoc IPoolController
     */
    function depositFirstLoss(uint256 amount, address spender)
        external
        onlyNotPaused
        onlyPermittedAdmin
        onlyAdmin
        atInitializedOrActiveState
    {
        // not sure we need thos
        require(address(_firstLossVault) != address(0), "Pool: 0 address");
        _liquidityAsset.safeTransferFrom(
            spender,
            address(_firstLossVault),
            amount
        );

        IPoolLifeCycleState poolLifeCycleState = PoolLib
            .executeFirstLossDeposit(
                pool.asset(),
                spender,
                amount,
                pool.firstLossVault(),
                state(),
                _settings.firstLossInitialMinimum
            );

        _setState(poolLifeCycleState);
    }

    /**
     * @inheritdoc IPoolController
     */
    function withdrawFirstLoss(uint256 amount, address receiver)
        external
        onlyNotPaused
        onlyPermittedAdmin
        onlyAdmin
        atState(IPoolLifeCycleState.Closed)
        returns (uint256)
    {
        require(pool.numActiveLoans() == 0, "Pool: loans still active");
        require(address(_firstLossVault) != address(0), "Pool: 0 address");
        require(receiver != address(0), "Pool: 0 address");

        _firstLossVault.withdrawERC20(
            address(_liquidityAsset),
            amount,
            receiver
        );

        return
            PoolLib.executeFirstLossWithdraw(
                amount,
                receiver,
                pool.firstLossVault()
            );
    }

    /*//////////////////////////////////////////////////////////////
                                Loans
    //////////////////////////////////////////////////////////////*/

    /**
     * @inheritdoc IPoolController
     */
    function fundLoan(address addr)
        external
        onlyNotPaused
        onlyPermittedAdmin
        onlyAdmin
        atState(IPoolLifeCycleState.Active)
        isPoolLoan(addr)
    {
        pool.fundLoan(addr);
    }

    /**
     * @inheritdoc IPoolController
     */
    function defaultLoan(address loan)
        external
        onlyNotPaused
        onlyPermittedAdmin
        onlyAdmin
        atActiveOrClosedState
        onlySnapshottedPool
    {
        require(loan != address(0), "Pool: 0 address");
        require(pool.isActiveLoan(loan), "Pool: not active loan");

        PoolLib.executeDefault(
            address(_liquidityAsset),
            address(_firstLossVault),
            loan,
            address(pool)
        );
    }

    /*//////////////////////////////////////////////////////////////
                                Fees
    //////////////////////////////////////////////////////////////*/

<<<<<<< HEAD
    function claimFixedFee()
        external
        onlyNotPaused
        onlyPermittedAdmin
        onlyAdmin
    {
=======
    /**
     * @inheritdoc IPoolController
     */
    function claimFixedFee() external onlyNotPaused onlyAdmin {
>>>>>>> 9efa0e13
        pool.claimFixedFee(
            msg.sender,
            _settings.fixedFee,
            _settings.fixedFeeInterval
        );
    }

    /*//////////////////////////////////////////////////////////////
                                Snapshot
    //////////////////////////////////////////////////////////////*/

<<<<<<< HEAD
    function snapshot()
        external
        override
        onlyNotPaused
        onlyPermittedAdmin
        onlyAdmin
    {
=======
    /**
     * @inheritdoc IPoolController
     */
    function snapshot() external override onlyNotPaused onlyAdmin {
>>>>>>> 9efa0e13
        pool.snapshot();
    }
}<|MERGE_RESOLUTION|>--- conflicted
+++ resolved
@@ -516,19 +516,15 @@
                                 Fees
     //////////////////////////////////////////////////////////////*/
 
-<<<<<<< HEAD
+    /**
+     * @inheritdoc IPoolController
+     */
     function claimFixedFee()
         external
         onlyNotPaused
         onlyPermittedAdmin
         onlyAdmin
     {
-=======
-    /**
-     * @inheritdoc IPoolController
-     */
-    function claimFixedFee() external onlyNotPaused onlyAdmin {
->>>>>>> 9efa0e13
         pool.claimFixedFee(
             msg.sender,
             _settings.fixedFee,
@@ -540,7 +536,9 @@
                                 Snapshot
     //////////////////////////////////////////////////////////////*/
 
-<<<<<<< HEAD
+    /**
+     * @inheritdoc IPoolController
+     */
     function snapshot()
         external
         override
@@ -548,12 +546,6 @@
         onlyPermittedAdmin
         onlyAdmin
     {
-=======
-    /**
-     * @inheritdoc IPoolController
-     */
-    function snapshot() external override onlyNotPaused onlyAdmin {
->>>>>>> 9efa0e13
         pool.snapshot();
     }
 }