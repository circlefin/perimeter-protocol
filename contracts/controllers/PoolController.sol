// SPDX-License-Identifier: UNLICENSED
pragma solidity ^0.8.16;

import "../interfaces/IPool.sol";
import "./interfaces/IPoolController.sol";
import "../libraries/PoolLib.sol";
import "../FirstLossVault.sol";
import {EnumerableSet} from "@openzeppelin/contracts/utils/structs/EnumerableSet.sol";
import {SafeMath} from "@openzeppelin/contracts/utils/math/SafeMath.sol";
import {IERC20} from "@openzeppelin/contracts/token/ERC20/ERC20.sol";
import {SafeERC20} from "@openzeppelin/contracts/token/ERC20/utils/SafeERC20.sol";
import "../upgrades/interfaces/IBeaconImplementation.sol";

/**
 * @title WithdrawState
 */
contract PoolController is IPoolController, IBeaconImplementation {
    using SafeERC20 for IERC20;

    IPool public pool;
    address public admin;
    address public serviceConfiguration;
    IPoolConfigurableSettings private _settings;
    IPoolLifeCycleState private _state;
    FirstLossVault private _firstLossVault;
    IERC20 private _liquidityAsset;

    /**
     * @dev Modifier that checks that the protocol is not paused.
     */
    modifier onlyNotPaused() {
        require(
            IServiceConfiguration(serviceConfiguration).paused() == false,
            "Pool: Protocol paused"
        );
        _;
    }

    /**
     * @dev Modifier that checks that the caller is the pool's admin.
     */
    modifier onlyAdmin() {
        require(
            admin != address(0) && msg.sender == admin,
            "Pool: caller is not admin"
        );
        _;
    }

    /**
     * @dev Modifier that checks that the pool is Initialized or Active
     */
    modifier atState(IPoolLifeCycleState state_) {
        require(state() == state_, "Pool: FunctionInvalidAtThisLifeCycleState");
        _;
    }

    /**
     * @dev Modifier that checks that the pool is Initialized or Active
     */
    modifier atInitializedOrActiveState() {
        IPoolLifeCycleState _currentState = state();

        require(
            _currentState == IPoolLifeCycleState.Active ||
                _currentState == IPoolLifeCycleState.Initialized,
            "Pool: FunctionInvalidAtThisLifeCycleState"
        );
        _;
    }

    /**
     * @dev Modifier that checks that the pool is Initialized or Active
     */
    modifier atActiveOrClosedState() {
        IPoolLifeCycleState _currentState = state();

        require(
            _currentState == IPoolLifeCycleState.Active ||
                _currentState == IPoolLifeCycleState.Closed,
            "Pool: FunctionInvalidAtThisLifeCycleState"
        );
        _;
    }

    /**
     * @dev Modifier to check that an addres is a Perimeter loan associated
     * with this pool.
     */
    modifier isPoolLoan(address loan) {
        require(
            PoolLib.isPoolLoan(loan, serviceConfiguration, address(pool)),
            "Pool: invalid loan"
        );
        _;
    }

    /**
     * @dev Modifier to ensure that the Pool is cranked.
     */
    modifier onlyCrankedPool() {
        pool.crank();
        _;
    }

    function initialize(
        address pool_,
        address serviceConfiguration_,
        address admin_,
        address liquidityAsset_,
        IPoolConfigurableSettings memory poolSettings_
<<<<<<< HEAD
    ) {
        serviceConfiguration = serviceConfiguration_;
=======
    ) public initializer {
        _serviceConfiguration = serviceConfiguration_;
>>>>>>> 1cdc15c1
        pool = IPool(pool_);

        admin = admin_;
        _settings = poolSettings_;

        _liquidityAsset = IERC20(liquidityAsset_);
        _liquidityAsset.safeApprove(address(this), type(uint256).max);

        _firstLossVault = new FirstLossVault(address(this), liquidityAsset_);
        _setState(IPoolLifeCycleState.Initialized);
    }

    /*//////////////////////////////////////////////////////////////
                Settings
    //////////////////////////////////////////////////////////////*/

    /**
     * @inheritdoc IPoolController
     */
    function settings()
        external
        view
        returns (IPoolConfigurableSettings memory)
    {
        return _settings;
    }

    /**
     * @inheritdoc IPoolController
     */
    function setRequestFee(uint256 feeBps)
        external
        onlyNotPaused
        onlyAdmin
        atState(IPoolLifeCycleState.Initialized)
    {
        require(feeBps <= 10_000, "Pool: fee too large");
        _settings.requestFeeBps = feeBps;
    }

    /**
     * @inheritdoc IPoolController
     */
    function requestFee(uint256 sharesOrAssets)
        public
        view
        returns (uint256 feeShares)
    {
        feeShares = PoolLib.calculateRequestFee(
            sharesOrAssets,
            _settings.requestFeeBps
        );
    }

    /**
     * @inheritdoc IPoolController
     */
    function setRequestCancellationFee(uint256 feeBps)
        external
        onlyNotPaused
        onlyAdmin
        atState(IPoolLifeCycleState.Initialized)
    {
        require(feeBps <= 10_000, "Pool: fee too large");
        _settings.requestCancellationFeeBps = feeBps;
    }

    /**
     * @inheritdoc IPoolController
     */
    function requestCancellationFee(uint256 sharesOrAssets)
        public
        view
        returns (uint256 feeShares)
    {
        feeShares = PoolLib.calculateCancellationFee(
            sharesOrAssets,
            _settings.requestCancellationFeeBps
        );
    }

    /**
     * @inheritdoc IPoolController
     */
    function setWithdrawGate(uint256 _withdrawGateBps)
        external
        onlyNotPaused
        onlyAdmin
        atInitializedOrActiveState
    {
        require(_withdrawGateBps <= 10_000, "Pool: invalid bps");
        _settings.withdrawGateBps = _withdrawGateBps;
    }

    /**
     * @inheritdoc IPoolController
     */
    function withdrawGate() public view returns (uint256) {
        if (state() == IPoolLifeCycleState.Closed) {
            return 10_000;
        }

        return _settings.withdrawGateBps;
    }

    /**
     * @inheritdoc IPoolController
     */
    function withdrawRequestPeriodDuration() public view returns (uint256) {
        return
            Math.min(
                _settings.withdrawRequestPeriodDuration,
                state() == IPoolLifeCycleState.Closed
                    ? 1 days
                    : _settings.withdrawRequestPeriodDuration
            );
    }

    /**
     * @inheritdoc IPoolController
     */
    function setPoolCapacity(uint256 newCapacity)
        external
        onlyNotPaused
        onlyAdmin
    {
        require(newCapacity >= pool.totalAssets(), "Pool: invalid capacity");
        _settings.maxCapacity = newCapacity;
        emit PoolSettingsUpdated();
    }

    /**
     * @inheritdoc IPoolController
     */
    function setPoolEndDate(uint256 endDate) external onlyNotPaused onlyAdmin {
        require(_settings.endDate > endDate, "Pool: can't move end date up");
        require(
            endDate > block.timestamp,
            "Pool: can't move end date into the past"
        );
        _settings.endDate = endDate;
        emit PoolSettingsUpdated();
    }

    /**
     * @inheritdoc IPoolController
     */
    function firstLossVault() external view returns (address) {
        return address(_firstLossVault);
    }

    /**
     * @inheritdoc IPoolController
     */
    function firstLossBalance() external view returns (uint256) {
        return _liquidityAsset.balanceOf(address(_firstLossVault));
    }

    /**
     * @inheritdoc IPoolController
     */
    function setServiceFeeBps(uint256 serviceFeeBps)
        external
        onlyNotPaused
        onlyAdmin
    {
        require(serviceFeeBps <= 10000, "Pool: invalid service fee");
        _settings.serviceFeeBps = serviceFeeBps;
        emit PoolSettingsUpdated();
    }

    /**
     * @inheritdoc IPoolController
     */
    function setFixedFee(uint256 amount, uint256 interval)
        external
        onlyNotPaused
        onlyAdmin
    {
        if (amount > 0) {
            require(interval > 0, "Pool: invalid fixed fee");
        }
        _settings.fixedFee = amount;
        _settings.fixedFeeInterval = interval;
        emit PoolSettingsUpdated();
    }

    /*//////////////////////////////////////////////////////////////
                State
    //////////////////////////////////////////////////////////////*/

    /**
     * @inheritdoc IPoolController
     */
    function state() public view returns (IPoolLifeCycleState) {
        if (block.timestamp >= _settings.endDate) {
            return IPoolLifeCycleState.Closed;
        }

        return _state;
    }

    /**
     * @inheritdoc IPoolController
     */
    function isInitializedOrActive() external view returns (bool) {
        IPoolLifeCycleState _currentState = state();

        return
            _currentState == IPoolLifeCycleState.Initialized ||
            _currentState == IPoolLifeCycleState.Active;
    }

    /**
     * @inheritdoc IPoolController
     */
    function isActiveOrClosed() external view returns (bool) {
        IPoolLifeCycleState _currentState = state();

        return
            _currentState == IPoolLifeCycleState.Active ||
            _currentState == IPoolLifeCycleState.Closed;
    }

    /**
     * @dev Set the pool lifecycle state. If the state changes, this method
     * will also update the activatedAt variable
     */
    function _setState(IPoolLifeCycleState newState) internal {
        if (_state != newState) {
            if (
                newState == IPoolLifeCycleState.Active &&
                pool.activatedAt() == 0
            ) {
                pool.onActivated();
            }

            _state = newState;
            emit LifeCycleStateTransition(newState);
        }
    }

    // /////////////////////////////////////////////////
    // First Loss
    // /////////////////////////////////////////////////

    /**
     * @inheritdoc IPoolController
     */
    function depositFirstLoss(uint256 amount, address spender)
        external
        onlyNotPaused
        onlyAdmin
        atInitializedOrActiveState
    {
        // not sure we need thos
        require(address(_firstLossVault) != address(0), "Pool: 0 address");
        _liquidityAsset.safeTransferFrom(
            spender,
            address(_firstLossVault),
            amount
        );

        IPoolLifeCycleState poolLifeCycleState = PoolLib
            .executeFirstLossDeposit(
                pool.asset(),
                spender,
                amount,
                pool.firstLossVault(),
                state(),
                _settings.firstLossInitialMinimum
            );

        _setState(poolLifeCycleState);
    }

    /**
     * @inheritdoc IPoolController
     */
    function withdrawFirstLoss(uint256 amount, address receiver)
        external
        onlyNotPaused
        onlyAdmin
        atState(IPoolLifeCycleState.Closed)
        returns (uint256)
    {
        require(pool.numActiveLoans() == 0, "Pool: loans still active");
        require(address(_firstLossVault) != address(0), "Pool: 0 address");
        require(receiver != address(0), "Pool: 0 address");

        _firstLossVault.withdraw(amount, receiver);

        return
            PoolLib.executeFirstLossWithdraw(
                amount,
                receiver,
                pool.firstLossVault()
            );
    }

    /*//////////////////////////////////////////////////////////////
                Loans
    //////////////////////////////////////////////////////////////*/

    /**
     * @inheritdoc IPoolController
     */
    function fundLoan(address addr)
        external
        onlyNotPaused
        onlyAdmin
        atState(IPoolLifeCycleState.Active)
        isPoolLoan(addr)
    {
        pool.fundLoan(addr);
    }

    /**
     * @inheritdoc IPoolController
     */
    function defaultLoan(address loan)
        external
        onlyNotPaused
        onlyAdmin
        atActiveOrClosedState
        onlyCrankedPool
    {
        require(loan != address(0), "Pool: 0 address");
        require(pool.isActiveLoan(loan), "Pool: not active loan");

        PoolLib.executeDefault(
            address(_liquidityAsset),
            address(_firstLossVault),
            loan,
            address(pool)
        );
    }

    /*//////////////////////////////////////////////////////////////
                Fees
    //////////////////////////////////////////////////////////////*/

    function claimFixedFee() external onlyNotPaused onlyAdmin {
        pool.claimFixedFee(
            msg.sender,
            _settings.fixedFee,
            _settings.fixedFeeInterval
        );
    }

    /*//////////////////////////////////////////////////////////////
                Crank
    //////////////////////////////////////////////////////////////*/

    function crank() external override onlyNotPaused onlyAdmin {
        pool.crank();
    }
}<|MERGE_RESOLUTION|>--- conflicted
+++ resolved
@@ -109,13 +109,8 @@
         address admin_,
         address liquidityAsset_,
         IPoolConfigurableSettings memory poolSettings_
-<<<<<<< HEAD
-    ) {
+    ) public initializer {
         serviceConfiguration = serviceConfiguration_;
-=======
-    ) public initializer {
-        _serviceConfiguration = serviceConfiguration_;
->>>>>>> 1cdc15c1
         pool = IPool(pool_);
 
         admin = admin_;
