// SPDX-License-Identifier: UNLICENSED
pragma solidity ^0.8.16;

import "./Pool.sol";
import "./interfaces/IServiceConfiguration.sol";

/**
 * @title PoolFactory
 */
contract PoolFactory {
    /**
     * @dev Reference to the ServiceConfiguration contract
     */
    IServiceConfiguration private _serviceConfiguration;

    /**
     * @dev Emitted when a pool is created.
     */
    event PoolCreated(address indexed addr);

    constructor(address serviceConfiguration) {
        _serviceConfiguration = IServiceConfiguration(serviceConfiguration);
    }

    /**
     * @dev Creates a pool
     * @dev Emits `PoolCreated` event.
     */
    function createPool(
        address liquidityAsset,
        uint256 maxCapacity,
        uint256 endDate,
        uint256 withdrawalFee,
        uint256 withdrawRequestPeriodDuration
    ) public virtual returns (address poolAddress) {
        require(
<<<<<<< HEAD
            _serviceConfiguration.paused() == false,
            "PoolFactory: Protocol paused"
        );
        require(
            withdrawWindowDurationSeconds > 0,
=======
            withdrawRequestPeriodDuration > 0,
>>>>>>> cd9ddbfa
            "PoolFactory: Invalid duration"
        );

        uint256 firstLossInitialMinimum = 0; // TODO: take from ServiceConfig
        IPoolConfigurableSettings memory settings = IPoolConfigurableSettings(
            maxCapacity,
            endDate,
            withdrawalFee,
            firstLossInitialMinimum,
            withdrawRequestPeriodDuration
        );
        Pool pool = new Pool(
            liquidityAsset,
            msg.sender,
            settings,
            "ValyriaPoolToken",
            "VPT"
        );
        address addr = address(pool);
        emit PoolCreated(addr);
        return addr;
    }
}<|MERGE_RESOLUTION|>--- conflicted
+++ resolved
@@ -34,15 +34,11 @@
         uint256 withdrawRequestPeriodDuration
     ) public virtual returns (address poolAddress) {
         require(
-<<<<<<< HEAD
             _serviceConfiguration.paused() == false,
             "PoolFactory: Protocol paused"
         );
         require(
-            withdrawWindowDurationSeconds > 0,
-=======
             withdrawRequestPeriodDuration > 0,
->>>>>>> cd9ddbfa
             "PoolFactory: Invalid duration"
         );
 
