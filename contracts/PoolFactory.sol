--- conflicted
+++ resolved
@@ -28,18 +28,7 @@
      */
     function createPool(
         address liquidityAsset,
-<<<<<<< HEAD
-        uint256 maxCapacity,
-        uint256 endDate,
-        uint256 requestFeeBps,
-        uint256 withdrawGateBps,
-        uint256 withdrawRequestPeriodDuration,
-        uint256 fixedFee,
-        uint256 fixedFeeInterval,
-        uint256 poolFeePercentOfInterest
-=======
         IPoolConfigurableSettings calldata settings
->>>>>>> 3121399a
     ) public virtual returns (address poolAddress) {
         require(
             _serviceConfiguration.paused() == false,
@@ -49,29 +38,13 @@
             settings.withdrawRequestPeriodDuration > 0,
             "PoolFactory: Invalid duration"
         );
-        if (fixedFee > 0) {
+        if (settings.fixedFee > 0) {
             require(
-                fixedFeeInterval > 0,
+                settings.fixedFeeInterval > 0,
                 "PoolFactory: Invalid fixed fee interval"
             );
         }
 
-<<<<<<< HEAD
-        uint256 firstLossInitialMinimum = 0; // TODO: take from ServiceConfig
-        IPoolConfigurableSettings memory settings = IPoolConfigurableSettings(
-            maxCapacity,
-            endDate,
-            requestFeeBps,
-            withdrawGateBps,
-            firstLossInitialMinimum,
-            withdrawRequestPeriodDuration,
-            fixedFee,
-            fixedFeeInterval,
-            0,
-            poolFeePercentOfInterest
-        );
-=======
->>>>>>> 3121399a
         Pool pool = new Pool(
             liquidityAsset,
             msg.sender,
