--- conflicted
+++ resolved
@@ -27,12 +27,8 @@
     using SafeMath for uint256;
     using EnumerableSet for EnumerableSet.AddressSet;
 
-<<<<<<< HEAD
     IServiceConfiguration private _serviceConfiguration;
-    IERC20 private _liquidityAsset;
-=======
     IERC20Upgradeable private _liquidityAsset;
->>>>>>> e6fe6755
     FeeVault private _feeVault;
     IPoolAccountings private _accountings;
 
@@ -137,15 +133,10 @@
         IPoolConfigurableSettings memory poolSettings,
         string memory tokenName,
         string memory tokenSymbol
-<<<<<<< HEAD
-    ) ERC20(tokenName, tokenSymbol) {
-        _serviceConfiguration = IServiceConfiguration(serviceConfiguration);
-        _liquidityAsset = IERC20(liquidityAsset);
-=======
     ) public initializer {
         __ERC20_init(tokenName, tokenSymbol);
+        _serviceConfiguration = IServiceConfiguration(serviceConfiguration);
         _liquidityAsset = IERC20Upgradeable(liquidityAsset);
->>>>>>> e6fe6755
         _feeVault = new FeeVault(address(this));
 
         // Build the withdraw controller
@@ -254,11 +245,9 @@
     /**
      * @inheritdoc IPool
      */
-    function fundLoan(address addr)
-        external
-        onlyPoolController
-        onlyCrankedPool
-    {
+    function fundLoan(
+        address addr
+    ) external onlyPoolController onlyCrankedPool {
         requireNotPaused();
         ILoan loan = ILoan(addr);
         uint256 principal = loan.principal();
@@ -323,11 +312,10 @@
     /**
      * @inheritdoc IPool
      */
-    function onLoanDefaulted(address loan, uint256 firstLossApplied)
-        external
-        override
-        onlyPoolController
-    {
+    function onLoanDefaulted(
+        address loan,
+        uint256 firstLossApplied
+    ) external override onlyPoolController {
         uint256 outstandingPrincipal = ILoan(loan).outstandingPrincipal();
         _accountings.outstandingLoanPrincipals -= outstandingPrincipal;
         _accountings.totalDefaults += outstandingPrincipal;
@@ -418,11 +406,9 @@
      *
      * Note: This is equivalent of EIP-4626 `maxRedeem`
      */
-    function maxRedeemRequest(address owner)
-        public
-        view
-        returns (uint256 maxShares)
-    {
+    function maxRedeemRequest(
+        address owner
+    ) public view returns (uint256 maxShares) {
         maxShares = withdrawController.maxRedeemRequest(owner);
     }
 
@@ -433,11 +419,9 @@
      *
      * Note: This is equivalent of EIP-4626 `maxWithdraw`
      */
-    function maxWithdrawRequest(address owner)
-        public
-        view
-        returns (uint256 maxAssets)
-    {
+    function maxWithdrawRequest(
+        address owner
+    ) public view returns (uint256 maxAssets) {
         maxAssets = convertToAssets(maxRedeemRequest(owner));
     }
 
@@ -448,11 +432,9 @@
      *
      * Note: This is equivalent of EIP-4626 `previewRedeem`
      */
-    function previewRedeemRequest(uint256 shares)
-        external
-        view
-        returns (uint256 assets)
-    {
+    function previewRedeemRequest(
+        uint256 shares
+    ) external view returns (uint256 assets) {
         assets = withdrawController.previewRedeemRequest(shares);
     }
 
@@ -463,18 +445,18 @@
      *
      * Note: This is equivalent of EIP-4626 `previewWithdraw`
      */
-    function previewWithdrawRequest(uint256 assets)
-        external
-        view
-        returns (uint256 shares)
-    {
+    function previewWithdrawRequest(
+        uint256 assets
+    ) external view returns (uint256 shares) {
         shares = withdrawController.previewWithdrawRequest(assets);
     }
 
     /**
      * @dev Request a redemption of a number of shares from the pool
      */
-    function requestRedeem(uint256 shares)
+    function requestRedeem(
+        uint256 shares
+    )
         external
         onlyNotPaused
         onlyActivatedPool
@@ -489,7 +471,9 @@
     /**
      * @dev Request a Withdraw of a number of assets from the pool
      */
-    function requestWithdraw(uint256 assets)
+    function requestWithdraw(
+        uint256 assets
+    )
         external
         onlyNotPaused
         onlyActivatedPool
@@ -528,11 +512,9 @@
      *
      * Note: This is equivalent of EIP-4626 `maxRedeem`
      */
-    function maxRequestCancellation(address owner)
-        public
-        view
-        returns (uint256 maxShares)
-    {
+    function maxRequestCancellation(
+        address owner
+    ) public view returns (uint256 maxShares) {
         maxShares = withdrawController.maxRequestCancellation(owner);
     }
 
@@ -543,7 +525,9 @@
      *
      * Emits a {WithdrawRequestCancelled} event.
      */
-    function cancelRedeemRequest(uint256 shares)
+    function cancelRedeemRequest(
+        uint256 shares
+    )
         external
         onlyNotPaused
         onlyActivatedPool
@@ -562,7 +546,9 @@
      *
      * Emits a {WithdrawRequestCancelled} event.
      */
-    function cancelWithdrawRequest(uint256 assets)
+    function cancelWithdrawRequest(
+        uint256 assets
+    )
         external
         onlyActivatedPool
         onlyLender
@@ -649,12 +635,9 @@
      * @dev Calculates the amount of shares that would be exchanged by the vault for the amount of assets provided.
      * Rounds DOWN per EIP4626.
      */
-    function convertToShares(uint256 assets)
-        public
-        view
-        override
-        returns (uint256)
-    {
+    function convertToShares(
+        uint256 assets
+    ) public view override returns (uint256) {
         return
             PoolLib.calculateConversion(
                 assets,
@@ -668,12 +651,9 @@
      * @dev Calculates the amount of assets that would be exchanged by the vault for the amount of shares provided.
      * Rounds DOWN per EIP4626.
      */
-    function convertToAssets(uint256 shares)
-        public
-        view
-        override
-        returns (uint256)
-    {
+    function convertToAssets(
+        uint256 shares
+    ) public view override returns (uint256) {
         return
             PoolLib.calculateConversion(
                 shares,
@@ -686,13 +666,9 @@
     /**
      * @dev Calculates the maximum amount of underlying assets that can be deposited in a single deposit call by the receiver.
      */
-    function maxDeposit(address)
-        public
-        view
-        virtual
-        override
-        returns (uint256)
-    {
+    function maxDeposit(
+        address
+    ) public view virtual override returns (uint256) {
         return
             PoolLib.calculateMaxDeposit(
                 poolController.state(),
@@ -705,12 +681,9 @@
      * @dev Allows users to simulate the effects of their deposit at the current block.
      * Rounds DOWN per EIP4626
      */
-    function previewDeposit(uint256 assets)
-        public
-        view
-        override
-        returns (uint256)
-    {
+    function previewDeposit(
+        uint256 assets
+    ) public view override returns (uint256) {
         return
             PoolLib.calculateConversion(
                 assets,
@@ -725,7 +698,10 @@
      * @dev Deposits assets of underlying tokens into the vault and grants ownership of shares to receiver.
      * Emits a {Deposit} event.
      */
-    function deposit(uint256 assets, address receiver)
+    function deposit(
+        uint256 assets,
+        address receiver
+    )
         public
         virtual
         override
@@ -751,13 +727,9 @@
     /**
      * @dev Returns the maximum amount of shares that can be minted in a single mint call by the receiver.
      */
-    function maxMint(address receiver)
-        public
-        view
-        virtual
-        override
-        returns (uint256)
-    {
+    function maxMint(
+        address receiver
+    ) public view virtual override returns (uint256) {
         return previewDeposit(maxDeposit(receiver));
     }
 
@@ -765,12 +737,9 @@
      * @dev Allows users to simulate the effects of their mint at the current block.
      * Rounds UP per EIP4626, to determine the number of assets to be provided for shares.
      */
-    function previewMint(uint256 shares)
-        public
-        view
-        override
-        returns (uint256 assets)
-    {
+    function previewMint(
+        uint256 shares
+    ) public view override returns (uint256 assets) {
         return
             PoolLib.calculateConversion(
                 shares,
@@ -785,7 +754,10 @@
      * @dev Mints exactly shares vault shares to receiver by depositing assets of underlying tokens.
      * Emits a {Deposit} event.
      */
-    function mint(uint256 shares, address receiver)
+    function mint(
+        uint256 shares,
+        address receiver
+    )
         public
         virtual
         override
@@ -812,12 +784,9 @@
     /**
      * @dev Returns the maximum amount of underlying assets that can be withdrawn from the owner balance with a single withdraw call.
      */
-    function maxWithdraw(address owner)
-        public
-        view
-        override
-        returns (uint256 assets)
-    {
+    function maxWithdraw(
+        address owner
+    ) public view override returns (uint256 assets) {
         assets = withdrawController.maxWithdraw(owner);
     }
 
@@ -825,12 +794,9 @@
      * @dev Simulate the effects of their withdrawal at the current block.
      * Per EIP4626, should round UP on the number of shares required for assets.
      */
-    function previewWithdraw(uint256 assets)
-        external
-        view
-        override
-        returns (uint256 shares)
-    {
+    function previewWithdraw(
+        uint256 assets
+    ) external view override returns (uint256 shares) {
         shares = withdrawController.previewWithdraw(msg.sender, assets);
     }
 
@@ -867,12 +833,9 @@
      * @dev The maximum amount of shares that can be redeemed from the owner
      * balance through a redeem call.
      */
-    function maxRedeem(address owner)
-        public
-        view
-        override
-        returns (uint256 maxShares)
-    {
+    function maxRedeem(
+        address owner
+    ) public view override returns (uint256 maxShares) {
         maxShares = withdrawController.maxRedeem(owner);
     }
 
@@ -880,12 +843,9 @@
      * @dev Simulates the effects of their redeemption at the current block.
      * Per EIP4626, should round DOWN.
      */
-    function previewRedeem(uint256 shares)
-        external
-        view
-        override
-        returns (uint256 assets)
-    {
+    function previewRedeem(
+        uint256 shares
+    ) external view override returns (uint256 assets) {
         assets = withdrawController.previewRedeem(msg.sender, shares);
     }
 
