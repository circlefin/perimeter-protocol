--- conflicted
+++ resolved
@@ -14,10 +14,6 @@
  *
  * Mostly empty Pool contract.
  */
-<<<<<<< HEAD
-contract Pool {
-
-=======
 contract Pool is IPool, ERC20 {
     /**
      * @dev Modifier that checks that the caller is the pool's manager.
@@ -314,5 +310,4 @@
     ) external returns (uint256 assets) {
         return 0;
     }
->>>>>>> 67111b44
 }