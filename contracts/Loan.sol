--- conflicted
+++ resolved
@@ -20,11 +20,7 @@
     uint256 constant RAY = 10**27;
 
     IServiceConfiguration private _serviceConfiguration;
-<<<<<<< HEAD
-    address private immutable _factory;
-=======
     address private _factory;
->>>>>>> 1cdc15c1
     ILoanLifeCycleState private _state = ILoanLifeCycleState.Requested;
     address private _borrower;
     address private _pool;
