--- conflicted
+++ resolved
@@ -38,12 +38,9 @@
     uint256 public immutable payment;
     uint256 public paymentsRemaining;
     uint256 public paymentDueDate;
-<<<<<<< HEAD
+    uint256 public latePaymentFee;
     uint256 public originationFeeBps;
     uint256 public originationFee;
-=======
-    uint256 public latePaymentFee;
->>>>>>> 838c973d
 
     /**
      * @dev Modifier that requires the Loan be in the given `state_`
@@ -103,11 +100,8 @@
         address liquidityAsset_,
         uint256 principal_,
         uint256 dropDeadTimestamp,
-<<<<<<< HEAD
+        uint256 latePaymentFee_,
         uint256 originationFeeBps_
-=======
-        uint256 latePaymentFee_
->>>>>>> 838c973d
     ) {
         _serviceConfiguration = serviceConfiguration;
         _factory = factory;
