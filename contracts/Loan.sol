--- conflicted
+++ resolved
@@ -16,7 +16,7 @@
  */
 contract Loan is ILoan {
     using SafeMath for uint256;
-    uint256 constant RAY = 10**27;
+    uint256 constant RAY = 10 ** 27;
 
     IServiceConfiguration private immutable _serviceConfiguration;
     address private immutable _factory;
@@ -234,7 +234,10 @@
     /**
      * @dev Post ERC20 tokens as collateral
      */
-    function postFungibleCollateral(address asset, uint256 amount)
+    function postFungibleCollateral(
+        address asset,
+        uint256 amount
+    )
         external
         virtual
         onlyPermittedBorrower
@@ -260,7 +263,10 @@
     /**
      * @dev Post ERC721 tokens as collateral
      */
-    function postNonFungibleCollateral(address asset, uint256 tokenId)
+    function postNonFungibleCollateral(
+        address asset,
+        uint256 tokenId
+    )
         external
         virtual
         onlyPermittedBorrower
@@ -319,13 +325,9 @@
     /**
      * @dev Drawdown the Loan
      */
-    function drawdown(uint256 amount)
-        external
-        virtual
-        onlyPermittedBorrower
-        onlyBorrower
-        returns (uint256)
-    {
+    function drawdown(
+        uint256 amount
+    ) external virtual onlyPermittedBorrower onlyBorrower returns (uint256) {
         (_state, paymentDueDate) = LoanLib.drawdown(
             amount,
             fundingVault,
@@ -343,11 +345,9 @@
      * @dev Prepay principal.
      * @dev Only callable by open term loans
      */
-    function paydownPrincipal(uint256 amount)
-        external
-        onlyPermittedBorrower
-        onlyBorrower
-    {
+    function paydownPrincipal(
+        uint256 amount
+    ) external onlyPermittedBorrower onlyBorrower {
         require(outstandingPrincipal >= amount, "Loan: amount too high");
         require(settings.loanType == ILoanType.Open, "Loan: invalid loan type");
         LoanLib.paydownPrincipal(liquidityAsset, amount, fundingVault);
@@ -366,9 +366,6 @@
     {
         require(paymentsRemaining > 0, "Loan: No more payments remain");
 
-<<<<<<< HEAD
-        ILoanFees memory _fees = previewFees(payment);
-=======
         ILoanFees memory _fees = LoanLib.previewFees(
             settings,
             payment,
@@ -378,7 +375,6 @@
             paymentDueDate,
             RAY
         );
->>>>>>> f1752765
 
         LoanLib.payFees(
             liquidityAsset,
@@ -401,11 +397,9 @@
      * @dev Preview fees for a given interest payment amount.
      * @param amount allows previewing the fee for a full or prorated payment.
      */
-    function previewFees(uint256 amount)
-        public
-        view
-        returns (ILoanFees memory)
-    {
+    function previewFees(
+        uint256 amount
+    ) public view returns (ILoanFees memory) {
         return
             LoanLib.previewFees(
                 settings,
@@ -447,9 +441,6 @@
             scalingValue = RAY.mul(paymentsRemaining);
         }
 
-<<<<<<< HEAD
-        ILoanFees memory _fees = previewFees(amount);
-=======
         ILoanFees memory _fees = LoanLib.previewFees(
             settings,
             payment,
@@ -459,7 +450,6 @@
             paymentDueDate,
             scalingValue
         );
->>>>>>> f1752765
 
         LoanLib.payFees(
             liquidityAsset,
