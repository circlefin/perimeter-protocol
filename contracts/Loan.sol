--- conflicted
+++ resolved
@@ -34,12 +34,8 @@
     uint256 public paymentsRemaining;
     uint256 public paymentDueDate;
     uint256 public originationFee;
-<<<<<<< HEAD
     uint256 public callbackTimestamp;
-    ILoanFees fees;
-=======
     ILoanSettings settings;
->>>>>>> 9a7764bc
 
     /**
      * @dev Modifier that requires the Loan be in the given `state_`
