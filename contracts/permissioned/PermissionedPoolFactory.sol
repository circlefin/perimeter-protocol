--- conflicted
+++ resolved
@@ -41,41 +41,13 @@
      */
     function createPool(
         address liquidityAsset,
-<<<<<<< HEAD
-        uint256 maxCapacity,
-        uint256 endDate,
-        uint256 requestFeeBps,
-        uint256 withdrawGateBps,
-        uint256 withdrawRequestPeriodDuration,
-        uint256 fixedFee,
-        uint256 fixedFeeInterval,
-        uint256 poolFeePercentOfInterest
-=======
         IPoolConfigurableSettings calldata settings
->>>>>>> 3121399a
     ) public override onlyVerifiedPoolManager returns (address poolAddress) {
         require(
             settings.withdrawRequestPeriodDuration > 0,
             "PoolFactory: Invalid duration"
         );
 
-<<<<<<< HEAD
-        uint256 firstLossInitialMinimum = 0; // TODO: take from ServiceConfig
-
-        IPoolConfigurableSettings memory settings = IPoolConfigurableSettings(
-            maxCapacity,
-            endDate,
-            requestFeeBps,
-            withdrawGateBps,
-            firstLossInitialMinimum,
-            withdrawRequestPeriodDuration,
-            fixedFee,
-            fixedFeeInterval,
-            0,
-            poolFeePercentOfInterest
-        );
-=======
->>>>>>> 3121399a
         PermissionedPool pool = new PermissionedPool(
             liquidityAsset,
             msg.sender,
