--- conflicted
+++ resolved
@@ -41,11 +41,8 @@
         address liquidityAsset,
         uint256 principal,
         uint256 dropDeadDate,
-<<<<<<< HEAD
+        uint256 latePaymentFee,
         uint256 originationFee
-=======
-        uint256 latePaymentFee
->>>>>>> 838c973d
     ) public virtual returns (address LoanAddress) {
         require(
             _serviceConfiguration.paused() == false,
@@ -63,11 +60,8 @@
             liquidityAsset,
             principal,
             dropDeadDate,
-<<<<<<< HEAD
+            latePaymentFee,
             originationFee
-=======
-            latePaymentFee
->>>>>>> 838c973d
         );
         address addr = address(loan);
         emit LoanCreated(addr);
