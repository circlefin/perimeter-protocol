// SPDX-License-Identifier: UNLICENSED
pragma solidity ^0.8.16;

import "./IERC4626.sol";
import "../controllers/interfaces/IPoolController.sol";
import "../controllers/interfaces/IWithdrawController.sol";
import {EnumerableSet} from "@openzeppelin/contracts/utils/structs/EnumerableSet.sol";

/**
 * @title Data type storing collected accounting statistics
 */
struct IPoolAccountings {
    uint256 defaultsTotal;
    uint256 outstandingLoanPrincipals;
    uint256 fixedFeeDueDate;
}

/**
 * @title The interface for liquidity pools.
 */
interface IPool is IERC4626 {
    /**
     * @dev Emitted when a loan is funded from the pool.
     */
    event LoanFunded(address indexed loan, uint256 amount);

    /**
     * @dev Emitted when a funded loan matures.
     */
    event LoanMatured(address indexed loan);

    /**
     * @dev Emitted when a redeem fee is paid.
     */
    event RequestFeePaid(address indexed lender, uint256 feeShares);

    /**
     * @dev Emitted when a withdrawal is requested.
     */
    event WithdrawRequested(
        address indexed lender,
        uint256 assets,
        uint256 shares
    );

    /**
     * @dev Emitted when a withdrawal is requested.
     */
    event WithdrawRequestCancelled(
        address indexed lender,
        uint256 assets,
        uint256 shares
    );

    /**
     * @dev The PoolController contract
     */
    function poolController() external view returns (IPoolController);

    /**
     * @dev The WithdrawController contract
     */
    function withdrawController() external view returns (IWithdrawController);

    /**
     * @dev The current configurable pool settings.
     */
    function settings()
        external
        view
        returns (IPoolConfigurableSettings calldata settings);

    /**
     * @dev The current pool state.
     */
    function state() external view returns (IPoolLifeCycleState);

    /**
     * @dev The admin for the pool.
     */
    function admin() external view returns (address);

    /**
     * @dev The address of the fee vault.
     */
    function feeVault() external view returns (address);

    /**
     * @dev The first loss vault
     */
    function firstLossVault() external view returns (address);

    /**
     * @dev The pool accounting variables;
     */
    function accountings() external view returns (IPoolAccountings memory);

    /**
     * @dev The activation timestamp of the pool.
     */
    function activatedAt() external view returns (uint256);

    /**
     * @dev The pool fee, in bps, taken from each interest payment
     */
    function poolFeePercentOfInterest() external view returns (uint256);

    /**
     * @dev Submits a withdrawal request, incurring a fee.
     */
    function requestRedeem(uint256) external returns (uint256);

    /**
     * @dev Submits a withdrawal request, incurring a fee.
     */
    function requestWithdraw(uint256) external returns (uint256);

    /**
     * @dev The sum of all assets available in the liquidity pool, excluding
     * any assets that are marked for withdrawal.
     */
    function liquidityPoolAssets() external view returns (uint256);

    /**
     * @dev Callback from the pool controller when the pool is activated
     */
    function onActivated() external;

    /**
     * @dev Determines how many funded loans exist
     */
    function hasFundedLoans() external view returns (bool);

    /**
     * @dev Fund a loan, add it to the funded loans list and increment the
     * outstanding principal balance. Only callable by the Pool Controller
     */
    function fundLoan(address) external;

    /**
<<<<<<< HEAD
     * @dev Remove a loan from the funded loans list and decrease the
     * outstanding principal balance. Only callable by the Pool Controller
=======
     * @dev Cranks the pool's withdrawals
     */
    function crank() external returns (uint256);

    function totalAvailableAssets() external view returns (uint256);

    function totalAvailableSupply() external view returns (uint256);

    /**
>>>>>>> 602e8ce2
     */
    function removeFundedLoan(address) external;

    /**
     * @dev Called by a loan, it notifies the pool that the loan has returned
     * principal to the pool.
     */
    function notifyLoanPrincipalReturned() external;

    /**
     * @dev Called by the Pool Controller, it transfers the fixed fee
     */
    function claimFixedFee(
        address,
        uint256,
        uint256
    ) external;

    /**
     * @dev Calculate the total amount of underlying assets held by the vault,
     * excluding any assets due for withdrawal.
     */
    function totalAvailableAssets() external view returns (uint256);

    /**
     * @dev The total available supply that is not marked for withdrawal
     */
    function totalAvailableSupply() external view returns (uint256);
}<|MERGE_RESOLUTION|>--- conflicted
+++ resolved
@@ -127,6 +127,11 @@
     function onActivated() external;
 
     /**
+     * @dev Cranks the pool's withdrawals
+     */
+    function crank() external returns (uint256);
+
+    /**
      * @dev Determines how many funded loans exist
      */
     function hasFundedLoans() external view returns (bool);
@@ -138,20 +143,8 @@
     function fundLoan(address) external;
 
     /**
-<<<<<<< HEAD
      * @dev Remove a loan from the funded loans list and decrease the
      * outstanding principal balance. Only callable by the Pool Controller
-=======
-     * @dev Cranks the pool's withdrawals
-     */
-    function crank() external returns (uint256);
-
-    function totalAvailableAssets() external view returns (uint256);
-
-    function totalAvailableSupply() external view returns (uint256);
-
-    /**
->>>>>>> 602e8ce2
      */
     function removeFundedLoan(address) external;
 
@@ -164,11 +157,7 @@
     /**
      * @dev Called by the Pool Controller, it transfers the fixed fee
      */
-    function claimFixedFee(
-        address,
-        uint256,
-        uint256
-    ) external;
+    function claimFixedFee(address, uint256, uint256) external;
 
     /**
      * @dev Calculate the total amount of underlying assets held by the vault,
