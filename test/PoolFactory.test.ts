--- conflicted
+++ resolved
@@ -3,7 +3,6 @@
 import { ethers } from "hardhat";
 
 describe("PoolFactory", () => {
-
   const MOCK_LIQUIDITY_ADDRESS = "0x0000000000000000000000000000000000000001";
 
   async function deployFixture() {
@@ -46,17 +45,9 @@
 
   it("emits PoolCreated", async () => {
     const { poolFactory } = await loadFixture(deployFixture);
-<<<<<<< HEAD
-    await expect(poolFactory.createPool()).to.emit(poolFactory, "PoolCreated");
-=======
 
-    await expect(poolFactory.createPool(
-      MOCK_LIQUIDITY_ADDRESS,
-      0,
-      0,
-      0
-    ))
-      .to.emit(poolFactory, "PoolCreated");
->>>>>>> 67111b44
+    await expect(
+      poolFactory.createPool(MOCK_LIQUIDITY_ADDRESS, 0, 0, 0)
+    ).to.emit(poolFactory, "PoolCreated");
   });
 });