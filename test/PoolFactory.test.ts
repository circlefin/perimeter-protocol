--- conflicted
+++ resolved
@@ -46,17 +46,7 @@
     await expect(
       poolFactory.createPool(
         /* liquidityAsset */ liquidityAsset.address,
-<<<<<<< HEAD
-        /* maxCapacity */ 0,
-        /* endDate */ 0,
-        /* requestFeeBps */ 0,
-        /* requestCancellationFeeBps */ 0,
-        /* withdrawGateBps */ 0,
-        /* withdrawRequestPeriodDuration: */ 0,
-        /* poolFeePercentOfInterest */ 0
-=======
         poolSettings
->>>>>>> 7773cc01
       )
     ).to.be.revertedWith("PoolFactory: Invalid duration");
   });
@@ -67,17 +57,7 @@
     await expect(
       poolFactory.createPool(
         /* liquidityAsset */ liquidityAsset.address,
-<<<<<<< HEAD
-        /* maxCapacity */ 0,
-        /* endDate */ 0,
-        /* requestFeeBps */ 0,
-        /* requestCancellationFeeBps */ 0,
-        /* withdrawGateBps */ 0,
-        /* withdrawRequestPeriodDuration: */ 1,
-        /* poolFeePercentOfInterest */ 0
-=======
         DEFAULT_POOL_SETTINGS
->>>>>>> 7773cc01
       )
     ).to.emit(poolFactory, "PoolCreated");
   });
