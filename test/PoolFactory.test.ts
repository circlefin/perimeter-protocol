import { loadFixture } from "@nomicfoundation/hardhat-network-helpers";
import { expect } from "chai";
import { ethers } from "hardhat";
import { deployMockERC20 } from "./support/erc20";
import {
  DEFAULT_POOL_SETTINGS,
  deployPoolControllerFactory,
  deployWithdrawControllerFactory
} from "./support/pool";
import { deployServiceConfiguration } from "./support/serviceconfiguration";
import { getCommonSigners } from "./support/utils";

describe("PoolFactory", () => {
  async function deployFixture() {
    // Contracts are deployed using the first signer/account by default
<<<<<<< HEAD
    const [operator, pauser] = await ethers.getSigners();
=======
    const { operator, deployer } = await getCommonSigners();
>>>>>>> e6fe6755

    // Deploy the liquidity asset
    const { mockERC20: liquidityAsset } = await deployMockERC20();

    // Deploy the Service Configuration contract
<<<<<<< HEAD
    const { serviceConfiguration } = await deployServiceConfiguration(
      operator,
      pauser
    );
=======
    const { serviceConfiguration } = await deployServiceConfiguration();
>>>>>>> e6fe6755

    // Add ERC20 as support currency
    await serviceConfiguration
      .connect(operator)
      .setLiquidityAsset(liquidityAsset.address, true);

    const PoolLib = await ethers.getContractFactory("PoolLib");
    const poolLib = await PoolLib.deploy();

    const withdrawControllerFactory = await deployWithdrawControllerFactory(
      poolLib.address,
      serviceConfiguration.address
    );

    const poolControllerFactory = await deployPoolControllerFactory(
      poolLib.address,
      serviceConfiguration.address
    );

    const PoolFactory = await ethers.getContractFactory("PoolFactory");
    const poolFactory = await PoolFactory.deploy(
      serviceConfiguration.address,
      withdrawControllerFactory.address,
      poolControllerFactory.address
    );

    await poolFactory.deployed();

    // Set Pool implementation on Factory
    const PoolImpl = await ethers.getContractFactory("Pool", {
      libraries: {
        PoolLib: poolLib.address
      }
    });
    const poolImpl = await PoolImpl.deploy();
    await poolFactory.connect(deployer).setImplementation(poolImpl.address);

    return {
      operator,
      deployer,
      poolFactory,
      liquidityAsset,
      serviceConfiguration,
      pauser
    };
  }

  it("reverts if there's no implementation set", async () => {
    const { poolFactory, liquidityAsset, deployer } = await loadFixture(
      deployFixture
    );

    // set implementation to 0
    await poolFactory
      .connect(deployer)
      .setImplementation(ethers.constants.AddressZero);

    // ensure it reverts
    const poolSettings = Object.assign({}, DEFAULT_POOL_SETTINGS, {
      withdrawRequestPeriodDuration: 0
    });
    await expect(
      poolFactory.createPool(liquidityAsset.address, poolSettings)
    ).to.be.revertedWith("PoolFactory: no implementation set");
  });

  it("reverts if given a zero withdraw window", async () => {
    const { poolFactory, liquidityAsset } = await loadFixture(deployFixture);

    const poolSettings = Object.assign({}, DEFAULT_POOL_SETTINGS, {
      withdrawRequestPeriodDuration: 0
    });
    await expect(
      poolFactory.createPool(liquidityAsset.address, poolSettings)
    ).to.be.revertedWith("PoolFactory: Invalid duration");
  });

  it("reverts if the first loss minimum is not sufficient", async () => {
    const { serviceConfiguration, poolFactory, liquidityAsset, operator } =
      await loadFixture(deployFixture);

    // Set a first loss minimum
    await serviceConfiguration
      .connect(operator)
      .setFirstLossMinimum(liquidityAsset.address, 1);

    // Attempt to create a pool with 0 first loss minimum
    const poolSettings = Object.assign({}, DEFAULT_POOL_SETTINGS, {
      firstLossInitialMinimum: 0 // $0
    });
    await expect(
      poolFactory.createPool(liquidityAsset.address, poolSettings)
    ).to.be.revertedWith("PoolFactory: Invalid first loss minimum");
  });

  it("reverts if withdraw gate is too large", async () => {
    const { operator, serviceConfiguration, poolFactory, liquidityAsset } =
      await loadFixture(deployFixture);

    // Set a first loss minimum
    await serviceConfiguration
      .connect(operator)
      .setFirstLossMinimum(liquidityAsset.address, 1);

    // Attempt to create a pool with > 100% withdraw gate
    const poolSettings = Object.assign({}, DEFAULT_POOL_SETTINGS, {
      withdrawGateBps: 10_001
    });
    await expect(
      poolFactory.createPool(liquidityAsset.address, poolSettings)
    ).to.be.revertedWith("PoolFactory: Invalid withdraw gate");
  });

  it("reverts if withdrawal request fee is too large", async () => {
    const { operator, serviceConfiguration, poolFactory, liquidityAsset } =
      await loadFixture(deployFixture);

    // Set a first loss minimum
    await serviceConfiguration
      .connect(operator)
      .setFirstLossMinimum(liquidityAsset.address, 1);

    // Attempt to create a pool with > 100% withdraw gate
    const poolSettings = Object.assign({}, DEFAULT_POOL_SETTINGS, {
      requestFeeBps: 10_001
    });
    await expect(
      poolFactory.createPool(liquidityAsset.address, poolSettings)
    ).to.be.revertedWith("PoolFactory: Invalid request fee");
  });

  it("reverts if withdrawal request cancellation fee is too large", async () => {
    const { operator, serviceConfiguration, poolFactory, liquidityAsset } =
      await loadFixture(deployFixture);

    // Set a first loss minimum
    await serviceConfiguration
      .connect(operator)
      .setFirstLossMinimum(liquidityAsset.address, 1);

    // Attempt to create a pool with > 100% withdraw gate
    const poolSettings = Object.assign({}, DEFAULT_POOL_SETTINGS, {
      requestCancellationFeeBps: 10_001
    });
    await expect(
      poolFactory.createPool(liquidityAsset.address, poolSettings)
    ).to.be.revertedWith("PoolFactory: Invalid request cancellation fee");
  });

  it("reverts if liquidity asset is not supported", async () => {
    const { poolFactory } = await loadFixture(deployFixture);

    const { mockERC20: otherAsset } = await deployMockERC20();

    await expect(
      poolFactory.createPool(otherAsset.address, DEFAULT_POOL_SETTINGS)
    ).to.be.revertedWith("PoolFactory: invalid asset");
  });

  it("reverts if the protocol is paused", async () => {
    const { poolFactory, liquidityAsset, serviceConfiguration, pauser } =
      await loadFixture(deployFixture);

    // Pause the protocol
    await serviceConfiguration.connect(pauser).setPaused(true);

    const tx = poolFactory.createPool(
      liquidityAsset.address,
      DEFAULT_POOL_SETTINGS
    );
    await expect(tx).to.be.revertedWith("PoolFactory: Protocol paused");
  });

  it("emits PoolCreated", async () => {
    const { poolFactory, liquidityAsset } = await loadFixture(deployFixture);

    await expect(
      poolFactory.createPool(liquidityAsset.address, DEFAULT_POOL_SETTINGS)
    ).to.emit(poolFactory, "PoolCreated");
  });

  it("deployer can set new implementations", async () => {
    const {
      poolFactory,
      liquidityAsset: mockNewImplementation,
      deployer
    } = await loadFixture(deployFixture);

    // set implementation to a mock new value
    await expect(
      poolFactory
        .connect(deployer)
        .setImplementation(mockNewImplementation.address)
    ).to.emit(poolFactory, "ImplementationSet");
  });
});<|MERGE_RESOLUTION|>--- conflicted
+++ resolved
@@ -13,24 +13,13 @@
 describe("PoolFactory", () => {
   async function deployFixture() {
     // Contracts are deployed using the first signer/account by default
-<<<<<<< HEAD
-    const [operator, pauser] = await ethers.getSigners();
-=======
-    const { operator, deployer } = await getCommonSigners();
->>>>>>> e6fe6755
+    const { operator, deployer, pauser } = await getCommonSigners();
 
     // Deploy the liquidity asset
     const { mockERC20: liquidityAsset } = await deployMockERC20();
 
     // Deploy the Service Configuration contract
-<<<<<<< HEAD
-    const { serviceConfiguration } = await deployServiceConfiguration(
-      operator,
-      pauser
-    );
-=======
     const { serviceConfiguration } = await deployServiceConfiguration();
->>>>>>> e6fe6755
 
     // Add ERC20 as support currency
     await serviceConfiguration
