import { time, loadFixture } from "@nomicfoundation/hardhat-network-helpers";
import { expect } from "chai";
import { ethers } from "hardhat";
import { deployMockERC20 } from "../support/erc20";
import {
  collateralizeLoan,
  deployLoan,
  fundLoan,
  DEFAULT_LOAN_SETTINGS
} from "../support/loan";
import {
  activatePool,
  DEFAULT_POOL_SETTINGS,
  deployPool,
  depositToPool
} from "../support/pool";
import { getCommonSigners } from "../support/utils";

describe("PoolController", () => {
  async function loadPoolFixture() {
    const {
      operator,
<<<<<<< HEAD
      poolAdmin,
      pauser,
      borrower,
      otherAccount,
      ...otherAccounts
=======
      deployer,
      poolAdmin,
      borrower,
      otherAccount,
      otherAccounts
>>>>>>> 1cdc15c1
    } = await getCommonSigners();

    const {
      pool,
      poolLib,
      poolControllerFactory,
      withdrawControllerFactory,
      liquidityAsset,
      poolController,
      serviceConfiguration,
      withdrawController
    } = await deployPool({
      poolAdmin: poolAdmin
    });

    const { mockERC20: collateralAsset } = await deployMockERC20();

    const { loan } = await deployLoan(
      pool.address,
      borrower.address,
      liquidityAsset.address,
      serviceConfiguration
    );

    const { loan: otherLoan } = await deployLoan(
      pool.address,
      borrower.address,
      liquidityAsset.address,
      serviceConfiguration
    );

    const { loan: openTermLoan } = await deployLoan(
      pool.address,
      borrower.address,
      liquidityAsset.address,
      serviceConfiguration,
      { loanType: 1 }
    );

    return {
      operator,
<<<<<<< HEAD
      pauser,
=======
      deployer,
>>>>>>> 1cdc15c1
      poolAdmin,
      borrower,
      otherAccount,
      otherAccounts,
      serviceConfiguration,
      pool,
      poolLib,
      poolControllerFactory,
      withdrawControllerFactory,
      loan,
      otherLoan,
      liquidityAsset,
      collateralAsset,
      poolController,
      withdrawController,
      openTermLoan
    };
  }

  async function loadPoolFixtureWithFees() {
    const { poolAdmin, pauser, otherAccount } = await getCommonSigners();
    const { pool, poolController, liquidityAsset, serviceConfiguration } =
      await deployPool({
        poolAdmin,
        settings: { fixedFee: 100, fixedFeeInterval: 30 },
        pauser
      });

    const { loan } = await deployLoan(
      pool.address,
      otherAccount.address,
      liquidityAsset.address,
      serviceConfiguration
    );

    return {
      pool,
      poolController,
      liquidityAsset,
      poolAdmin,
      otherAccount,
      loan,
      serviceConfiguration,
      pauser
    };
  }

  describe("setRequestFee()", () => {
    it("sets the request fee in Bps", async () => {
      const { poolController, poolAdmin } = await loadFixture(loadPoolFixture);

      const originalSettings = await poolController.settings();
      expect(originalSettings.requestFeeBps).to.equal(500);

      await poolController.connect(poolAdmin).setRequestFee(1000);

      const settings = await poolController.settings();
      expect(settings.requestFeeBps).to.equal(1000);
    });

    it("reverts if the protocol is paused", async () => {
      const { poolController, poolAdmin, serviceConfiguration, pauser } =
        await loadFixture(loadPoolFixture);

      await serviceConfiguration.connect(pauser).setPaused(true);

      await expect(
        poolController.connect(poolAdmin).setRequestFee(10_001)
      ).to.be.revertedWith("Pool: Protocol paused");
    });

    it("prevents setting a value that's too large", async () => {
      const { poolController, poolAdmin } = await loadFixture(loadPoolFixture);

      await expect(
        poolController.connect(poolAdmin).setRequestFee(10_001)
      ).to.be.revertedWith("Pool: fee too large");
    });

    it("does not let anyone except the admin to set the fee", async () => {
      const { poolController, otherAccount } = await loadFixture(
        loadPoolFixture
      );

      const originalSettings = await poolController.settings();
      expect(originalSettings.requestFeeBps).to.equal(500);

      await expect(
        poolController.connect(otherAccount).setRequestFee(10)
      ).to.be.revertedWith("Pool: caller is not admin");
    });

    it("does not allow setting the request fee once the pool is active", async () => {
      const { pool, poolController, poolAdmin, liquidityAsset } =
        await loadFixture(loadPoolFixture);

      const originalSettings = await poolController.settings();
      expect(originalSettings.requestFeeBps).to.equal(500);

      await activatePool(pool, poolAdmin, liquidityAsset);

      await expect(
        poolController.connect(poolAdmin).setRequestFee(10)
      ).to.be.revertedWith("Pool: FunctionInvalidAtThisLifeCycleState");
    });
  });

  describe("requestFee()", () => {
    it("returns the number of shares that will be charged to make this request", async () => {
      const { poolController, poolAdmin } = await loadFixture(loadPoolFixture);

      await poolController.connect(poolAdmin).setRequestFee(500); // 5%

      expect(await poolController.requestFee(1_000)).to.equal(50);
    });
  });

  describe("setRequestCancellationFee()", () => {
    it("sets the request fee in Bps", async () => {
      const { poolController, poolAdmin } = await loadFixture(loadPoolFixture);

      const originalSettings = await poolController.settings();
      expect(originalSettings.requestCancellationFeeBps).to.equal(100);

      await poolController.connect(poolAdmin).setRequestCancellationFee(1000);

      const settings = await poolController.settings();
      expect(settings.requestCancellationFeeBps).to.equal(1000);
    });

    it("reverts if the protocol is paused", async () => {
      const { poolController, poolAdmin, serviceConfiguration, pauser } =
        await loadFixture(loadPoolFixture);

      await serviceConfiguration.connect(pauser).setPaused(true);

      await expect(
        poolController.connect(poolAdmin).setRequestCancellationFee(100)
      ).to.be.revertedWith("Pool: Protocol paused");
    });

    it("does not let anyone except the admin to set the fee", async () => {
      const { poolController, otherAccount } = await loadFixture(
        loadPoolFixture
      );

      const originalSettings = await poolController.settings();
      expect(originalSettings.requestCancellationFeeBps).to.equal(100);

      await expect(
        poolController.connect(otherAccount).setRequestCancellationFee(10)
      ).to.be.revertedWith("Pool: caller is not admin");
    });

    it("does not allow setting the request fee once the pool is active", async () => {
      const { pool, poolController, poolAdmin, liquidityAsset } =
        await loadFixture(loadPoolFixture);

      const originalSettings = await poolController.settings();
      expect(originalSettings.requestCancellationFeeBps).to.equal(100);

      await activatePool(pool, poolAdmin, liquidityAsset);

      await expect(
        poolController.connect(poolAdmin).setRequestCancellationFee(10)
      ).to.be.revertedWith("Pool: FunctionInvalidAtThisLifeCycleState");
    });

    it("does not allow setting a request cancellation fee that's too large", async () => {
      const { poolController, poolAdmin } = await loadFixture(loadPoolFixture);

      await expect(
        poolController.connect(poolAdmin).setRequestCancellationFee(10_001)
      ).to.be.revertedWith("Pool: fee too large");
    });
  });

  describe("requestCancellationFee()", () => {
    it("returns the number of shares that will be charged to make this request", async () => {
      const { poolController, poolAdmin } = await loadFixture(loadPoolFixture);

      await poolController.connect(poolAdmin).setRequestCancellationFee(500); // 5%

      expect(await poolController.requestCancellationFee(1_000)).to.equal(50);
    });
  });

  describe("setWithdrawGate()", () => {
    it("sets the withdraw gate in Bps", async () => {
      const { pool, poolController, poolAdmin, liquidityAsset } =
        await loadFixture(loadPoolFixture);
      await activatePool(pool, poolAdmin, liquidityAsset);

      const originalSettings = await poolController.settings();
      expect(originalSettings.withdrawGateBps).to.equal(10_000);

      await poolController.connect(poolAdmin).setWithdrawGate(10);

      const settings = await poolController.settings();
      expect(settings.withdrawGateBps).to.equal(10);
    });

    it("reverts if the protocol is paused", async () => {
      const { poolController, poolAdmin, serviceConfiguration, pauser } =
        await loadFixture(loadPoolFixture);

      await serviceConfiguration.connect(pauser).setPaused(true);

      await expect(
        poolController.connect(poolAdmin).setWithdrawGate(100)
      ).to.be.revertedWith("Pool: Protocol paused");
    });

    it("does not let anyone except the admin to set the withdraw gate", async () => {
      const { poolController, otherAccount } = await loadFixture(
        loadPoolFixture
      );

      const originalSettings = await poolController.settings();
      expect(originalSettings.withdrawGateBps).to.equal(10_000);

      await expect(
        poolController.connect(otherAccount).setWithdrawGate(10)
      ).to.be.revertedWith("Pool: caller is not admin");
    });

    it("does not allow setting the request fee if the pool is paused", async () => {
      // TODO: Pause pool
    });

    it("prevents setting a value too large ", async () => {
      const { pool, poolController, poolAdmin, liquidityAsset } =
        await loadFixture(loadPoolFixture);
      await activatePool(pool, poolAdmin, liquidityAsset);

      await expect(
        poolController.connect(poolAdmin).setWithdrawGate(10_001)
      ).to.be.revertedWith("Pool: invalid bps");
    });
  });

  describe("withdrawGate()", () => {
    it("returns the current withdraw gate", async () => {
      const { poolController } = await loadFixture(loadPoolFixture);

      expect(await poolController.withdrawGate()).to.equal(10_000);
    });

    it("returns 100% if the pool is closed", async () => {
      const { poolController, poolAdmin } = await loadFixture(loadPoolFixture);

      await poolController.connect(poolAdmin).setWithdrawGate(0);

      expect(await poolController.withdrawGate()).to.equal(0);

      // TODO: Close Pool
      // expect(await pool.withdrawGate()).to.equal(10_000);
    });
  });

  describe("withdrawRequestPeriodDuration()", () => {
    it("returns the value set by PA", async () => {
      const { poolController } = await loadFixture(loadPoolFixture);

      expect(await poolController.withdrawRequestPeriodDuration()).to.equal(
        DEFAULT_POOL_SETTINGS.withdrawRequestPeriodDuration
      );
    });

    it("if the pool is closed, the withdraw window shrinks to 1 day", async () => {
      const { poolController } = await loadFixture(loadPoolFixture);

      const { endDate } = await poolController.settings();
      await time.increaseTo(endDate);

      expect(await poolController.state()).to.equal(3); // sanity check its closed
      expect(await poolController.withdrawRequestPeriodDuration()).to.equal(
        86400
      ); // 1 day
    });

    it("if the pool is closed, the withdraw window won't increase if it's already less than 1 day", async () => {
      const { poolAdmin } = await loadFixture(loadPoolFixture);

      const overriddenPoolSettings = {
        withdrawRequestPeriodDuration: 86399
      };

      const { poolController: newPoolController } = await deployPool({
        poolAdmin: poolAdmin,
        settings: overriddenPoolSettings
      });

      const { endDate } = await newPoolController.settings();
      await time.increaseTo(endDate);

      expect(await newPoolController.state()).to.equal(3); // sanity check its closed
      expect(await newPoolController.withdrawRequestPeriodDuration()).to.equal(
        overriddenPoolSettings.withdrawRequestPeriodDuration
      ); // Unchanged
    });
  });

  describe("setPoolCapacity()", () => {
    it("prevents setting capacity to less than current pool size", async () => {
      const { pool, poolController, otherAccount, poolAdmin, liquidityAsset } =
        await loadFixture(loadPoolFixture);

      await activatePool(pool, poolAdmin, liquidityAsset);
      await depositToPool(pool, otherAccount, liquidityAsset, 100);
      await expect(
        poolController.connect(poolAdmin).setPoolCapacity(1)
      ).to.be.revertedWith("Pool: invalid capacity");
    });

    it("allows setting pool capacity", async () => {
      const { pool, poolController, otherAccount, poolAdmin, liquidityAsset } =
        await loadFixture(loadPoolFixture);

      await activatePool(pool, poolAdmin, liquidityAsset);
      await depositToPool(pool, otherAccount, liquidityAsset, 100);
      await expect(
        poolController.connect(poolAdmin).setPoolCapacity(101)
      ).to.emit(poolController, "PoolSettingsUpdated");

      expect((await poolController.settings()).maxCapacity).to.equal(101);
    });

    it("reverts if the protocol is paused", async () => {
      const { poolController, poolAdmin, serviceConfiguration, pauser } =
        await loadFixture(loadPoolFixture);

      await serviceConfiguration.connect(pauser).setPaused(true);

      await expect(
        poolController.connect(poolAdmin).setPoolCapacity(101)
      ).to.be.revertedWith("Pool: Protocol paused");
    });

    it("reverts if not called by Pool Admin", async () => {
      const { poolController, otherAccount } = await loadFixture(
        loadPoolFixture
      );

      await expect(
        poolController.connect(otherAccount).setPoolCapacity(1)
      ).to.be.revertedWith("Pool: caller is not admin");
    });
  });

  describe("setPoolEndDate()", () => {
    it("reverts if trying to move up end date", async () => {
      const { poolController, poolAdmin } = await loadFixture(loadPoolFixture);

      const newEndDate = (await poolController.settings()).endDate.add(1);

      await expect(
        poolController.connect(poolAdmin).setPoolEndDate(newEndDate)
      ).to.be.revertedWith("Pool: can't move end date up");
    });

    it("reverts if trying to set end date to be in the past", async () => {
      const { poolController, poolAdmin } = await loadFixture(loadPoolFixture);

      const now = time.latest();

      await expect(
        poolController.connect(poolAdmin).setPoolEndDate(now)
      ).to.be.revertedWith("Pool: can't move end date into the past");
    });

    it("reverts if the protocol is paused", async () => {
      const { poolController, poolAdmin, serviceConfiguration, pauser } =
        await loadFixture(loadPoolFixture);

      await serviceConfiguration.connect(pauser).setPaused(true);

      const newEndDate = (await poolController.settings()).endDate.sub(1);
      await expect(
        poolController.connect(poolAdmin).setPoolEndDate(newEndDate)
      ).to.be.revertedWith("Pool: Protocol paused");
    });

    it("allows moving up the pool end date", async () => {
      const { poolController, poolAdmin } = await loadFixture(loadPoolFixture);

      const newEndDate = (await poolController.settings()).endDate.sub(1);

      await expect(
        poolController.connect(poolAdmin).setPoolEndDate(newEndDate)
      ).to.emit(poolController, "PoolSettingsUpdated");

      expect((await poolController.settings()).endDate).to.equal(newEndDate);
    });

    it("reverts if not called by Pool Admin", async () => {
      const { poolController, otherAccount } = await loadFixture(
        loadPoolFixture
      );

      await expect(
        poolController.connect(otherAccount).setPoolEndDate(1)
      ).to.be.revertedWith("Pool: caller is not admin");
    });
  });

  describe("setServiceFeeBps()", () => {
    it("allows change the pool service fee", async () => {
      const { poolController, poolAdmin } = await loadFixture(loadPoolFixture);

      expect((await poolController.settings()).serviceFeeBps).to.equal(0);

      const tx = poolController.connect(poolAdmin).setServiceFeeBps(500);

      await expect(tx).to.emit(poolController, "PoolSettingsUpdated");
      expect((await poolController.settings()).serviceFeeBps).to.equal(500);
    });

    it("reverts if set above 10,000", async () => {
      const { poolController, poolAdmin } = await loadFixture(loadPoolFixture);

      const tx = poolController.connect(poolAdmin).setServiceFeeBps(10_000);
      await expect(tx).to.not.be.reverted;

      const tx2 = poolController.connect(poolAdmin).setServiceFeeBps(10_001);
      await expect(tx2).to.be.revertedWith("Pool: invalid service fee");
    });

    it("reverts if not called by Pool Admin", async () => {
      const { poolController, otherAccount } = await loadFixture(
        loadPoolFixture
      );

      const tx = poolController.connect(otherAccount).setServiceFeeBps(0);
      await expect(tx).to.be.revertedWith("Pool: caller is not admin");
    });
  });

  describe("setFixedFee()", () => {
    it("changes the pool fixed fee", async () => {
      const { poolController, poolAdmin } = await loadFixture(loadPoolFixture);

      expect((await poolController.settings()).fixedFee).to.equal(0);
      expect((await poolController.settings()).fixedFeeInterval).to.equal(0);

      const tx = poolController.connect(poolAdmin).setFixedFee(100, 1);

      await expect(tx).to.emit(poolController, "PoolSettingsUpdated");
      expect((await poolController.settings()).fixedFee).to.equal(100);
      expect((await poolController.settings()).fixedFeeInterval).to.equal(1);
    });

    it("reverts if the amount is greater than 0 and the interval is 0", async () => {
      const { poolController, poolAdmin } = await loadFixture(loadPoolFixture);

      const tx = poolController.connect(poolAdmin).setFixedFee(100, 0);

      await expect(tx).to.be.revertedWith("Pool: invalid fixed fee");
    });

    it("reverts if not called by Pool Admin", async () => {
      const { poolController, otherAccount } = await loadFixture(
        loadPoolFixture
      );

      const tx = poolController.connect(otherAccount).setFixedFee(100, 1);
      await expect(tx).to.be.revertedWith("Pool: caller is not admin");
    });
  });

  describe("state()", () => {
    it("is closed when pool end date passes", async () => {
      const { poolController } = await loadFixture(loadPoolFixture);

      expect(await poolController.state()).to.equal(0); // initialized

      const poolEndDate = (await poolController.settings()).endDate;
      await time.increaseTo(poolEndDate);

      expect(await poolController.state()).to.equal(3); // closed
    });
  });
  describe("depositFirstLoss()", async () => {
    it("first loss can be deposited and transitions lifecycle state", async () => {
      const { poolController, poolAdmin, liquidityAsset } = await loadFixture(
        loadPoolFixture
      );

      const { firstLossInitialMinimum: firstLossAmount } =
        await poolController.settings();

      // Grant allowance
      await liquidityAsset
        .connect(poolAdmin)
        .approve(poolController.address, firstLossAmount);

      // Contribute first loss
      expect(
        await poolController
          .connect(poolAdmin)
          .depositFirstLoss(firstLossAmount, poolAdmin.address)
      ).to.emit(poolController, "FirstLossDeposited");

      // Check balance
      expect(await poolController.firstLossBalance()).to.equal(firstLossAmount);

      // Check lifecycle
      expect(await poolController.state()).to.equal(1); // Enum values are treated as ints
    });

    it("reverts if the protocol is paused", async () => {
      const {
        poolController,
        poolAdmin,
        liquidityAsset,
        serviceConfiguration,
        pauser
      } = await loadFixture(loadPoolFixture);

      const { firstLossInitialMinimum: firstLossAmount } =
        await poolController.settings();

      // Grant allowance
      await liquidityAsset
        .connect(poolAdmin)
        .approve(poolController.address, firstLossAmount);

      await serviceConfiguration.connect(pauser).setPaused(true);

      // Contribute first loss
      await expect(
        poolController
          .connect(poolAdmin)
          .depositFirstLoss(firstLossAmount, poolAdmin.address)
      ).to.be.revertedWith("Pool: Protocol paused");
    });

    it("reverts if not called by Pool Admin", async () => {
      const { poolController, otherAccount } = await loadFixture(
        loadPoolFixture
      );

      await expect(
        poolController
          .connect(otherAccount)
          .depositFirstLoss(100, otherAccount.address)
      ).to.be.revertedWith("Pool: caller is not admin");
    });
  });

  describe("withdrawFirstLoss()", async () => {
    it("reverts if protocol is paused", async () => {
      const {
        pool,
        poolController,
        poolAdmin,
        borrower,
        loan,
        otherAccount,
        liquidityAsset,
        serviceConfiguration,
        pauser
      } = await loadFixture(loadPoolFixture);

      await activatePool(pool, poolAdmin, liquidityAsset);
      await depositToPool(
        pool,
        otherAccount,
        liquidityAsset,
        await loan.principal()
      );
      await collateralizeLoan(loan, borrower, liquidityAsset);
      await fundLoan(loan, poolController, poolAdmin);
      await loan.connect(borrower).drawdown(await loan.principal());

      // Pay down loan
      // Give borrower arbitrary amount to fully paydown loan
      const borrowerExcessAmount = (await loan.principal()).mul(2);
      await liquidityAsset.mint(borrower.address, borrowerExcessAmount);
      await liquidityAsset
        .connect(borrower)
        .approve(loan.address, borrowerExcessAmount);
      await loan.connect(borrower).completeFullPayment();

      // Fast forward to pool enddate
      await time.increaseTo(await (await pool.settings()).endDate);

      // First loss available
      const firstLossAmt = await poolController.firstLossBalance();

      // Pause protocol
      await serviceConfiguration.connect(pauser).setPaused(true);

      const tx = poolController
        .connect(poolAdmin)
        .withdrawFirstLoss(firstLossAmt, poolAdmin.address);

      await expect(tx).to.be.revertedWith("Pool: Protocol paused");
    });

    it("reverts if pool is not closed", async () => {
      const { poolController, poolAdmin } = await loadFixture(loadPoolFixture);

      await expect(
        poolController
          .connect(poolAdmin)
          .withdrawFirstLoss(10, poolAdmin.address)
      ).to.be.revertedWith("Pool: FunctionInvalidAtThisLifeCycleState");
    });

    it("reverts if pool is closed, but there are still active loans", async () => {
      const {
        pool,
        poolController,
        poolAdmin,
        borrower,
        loan,
        otherAccount,
        liquidityAsset
      } = await loadFixture(loadPoolFixture);

      await activatePool(pool, poolAdmin, liquidityAsset);
      await depositToPool(
        pool,
        otherAccount,
        liquidityAsset,
        await loan.principal()
      );
      await collateralizeLoan(loan, borrower, liquidityAsset);
      await fundLoan(loan, poolController, poolAdmin);
      await loan.connect(borrower).drawdown(await loan.principal());

      // Fast forward past pool close
      await time.increaseTo((await pool.settings()).endDate);
      expect(await poolController.state()).to.equal(3); // Closed

      await expect(
        poolController
          .connect(poolAdmin)
          .withdrawFirstLoss(10, poolAdmin.address)
      ).to.be.revertedWith("Pool: loans still active");
    });

    it("can withdraw first loss to a receiver", async () => {
      const {
        pool,
        poolController,
        poolAdmin,
        borrower,
        loan,
        otherAccount,
        liquidityAsset
      } = await loadFixture(loadPoolFixture);

      await activatePool(pool, poolAdmin, liquidityAsset);
      await depositToPool(
        pool,
        otherAccount,
        liquidityAsset,
        await loan.principal()
      );
      await collateralizeLoan(loan, borrower, liquidityAsset);
      await fundLoan(loan, poolController, poolAdmin);
      await loan.connect(borrower).drawdown(await loan.principal());

      // Pay down loan
      // Give borrower arbitrary amount to fully paydown loan
      const borrowerExcessAmount = (await loan.principal()).mul(2);
      await liquidityAsset.mint(borrower.address, borrowerExcessAmount);
      await liquidityAsset
        .connect(borrower)
        .approve(loan.address, borrowerExcessAmount);
      await loan.connect(borrower).completeFullPayment();

      // Fast forward to pool enddate
      await time.increaseTo(await (await pool.settings()).endDate);

      // First loss available
      const firstLossAmt = await poolController.firstLossBalance();
      const firstLossVault = await poolController.firstLossVault();
      const txn = await poolController
        .connect(poolAdmin)
        .withdrawFirstLoss(firstLossAmt, poolAdmin.address);
      await txn.wait();

      expect(txn)
        .to.emit(poolController, "FirstLossWithdrawn")
        .withArgs(poolAdmin.address, poolAdmin.address, firstLossAmt);

      await expect(txn).to.changeTokenBalance(
        liquidityAsset,
        poolAdmin.address,
        +firstLossAmt
      );
      await expect(txn).to.changeTokenBalance(
        liquidityAsset,
        firstLossVault,
        -firstLossAmt
      );
    });

    it("reverts if not called by Pool Admin", async () => {
      const { poolController, otherAccount } = await loadFixture(
        loadPoolFixture
      );

      await expect(
        poolController
          .connect(otherAccount)
          .withdrawFirstLoss(100, otherAccount.address)
      ).to.be.revertedWith("Pool: caller is not admin");
    });
  });

  describe("fundLoan()", () => {
    it("reverts if pool is not active", async () => {
      const { poolController, otherAccount, poolAdmin } = await loadFixture(
        loadPoolFixture
      );

      expect(await poolController.state()).to.equal(0); // initialized

      await expect(
        poolController.connect(poolAdmin).fundLoan(otherAccount.address)
      ).to.be.revertedWith("Pool: FunctionInvalidAtThisLifeCycleState");
    });

    it("reverts if loan address is not recognized", async () => {
      const { pool, poolController, liquidityAsset, otherAccount, poolAdmin } =
        await loadFixture(loadPoolFixture);

      expect(await poolController.state()).to.equal(0); // initialized
      await activatePool(pool, poolAdmin, liquidityAsset);

      await expect(
        poolController.connect(poolAdmin).fundLoan(otherAccount.address)
      ).to.be.reverted;
    });

    it("funds the loan from pool liquidity", async () => {
      const {
        pool,
        poolController,
        liquidityAsset,
        otherAccount,
        borrower,
        poolAdmin,
        loan
      } = await loadFixture(loadPoolFixture);

      await activatePool(pool, poolAdmin, liquidityAsset);
      await depositToPool(
        pool,
        otherAccount,
        liquidityAsset,
        DEFAULT_LOAN_SETTINGS.principal
      );
      await collateralizeLoan(loan, borrower, liquidityAsset);

      const txn = await poolController
        .connect(poolAdmin)
        .fundLoan(loan.address);

      expect(txn).to.changeTokenBalance(
        liquidityAsset,
        pool,
        -DEFAULT_LOAN_SETTINGS.principal
      );
      expect(txn).to.changeEtherBalance(
        liquidityAsset,
        loan,
        +DEFAULT_LOAN_SETTINGS.principal
      );
    });

    it("reverts if the protocol is paused", async () => {
      const {
        pool,
        poolController,
        liquidityAsset,
        otherAccount,
        borrower,
        poolAdmin,
        loan,
        serviceConfiguration,
        pauser
      } = await loadFixture(loadPoolFixture);

      await activatePool(pool, poolAdmin, liquidityAsset);
      await depositToPool(
        pool,
        otherAccount,
        liquidityAsset,
        DEFAULT_LOAN_SETTINGS.principal
      );
      await collateralizeLoan(loan, borrower, liquidityAsset);

      // Pause protocol
      await serviceConfiguration.connect(pauser).setPaused(true);

      const tx = poolController.connect(poolAdmin).fundLoan(loan.address);

      await expect(tx).to.be.revertedWith("Pool: Protocol paused");
    });

    it("reverts if trying to fund loan with withdrawal-earmarked funds", async () => {
      const {
        pool,
        poolController,
        liquidityAsset,
        otherAccount,
        borrower,
        poolAdmin,
        loan
      } = await loadFixture(loadPoolFixture);

      await activatePool(pool, poolAdmin, liquidityAsset);
      await collateralizeLoan(loan, borrower, liquidityAsset);
      await depositToPool(
        pool,
        otherAccount,
        liquidityAsset,
        DEFAULT_LOAN_SETTINGS.principal * 2
      );

      // Now request withdraw
      const redeemAmount = await pool.maxRedeemRequest(otherAccount.address);
      await pool.connect(otherAccount).requestRedeem(redeemAmount);

      // fast forward and crank
      const { withdrawRequestPeriodDuration } = await pool.settings();
      await time.increase(withdrawRequestPeriodDuration);
      await pool.crank();

      // double check that the funds are now available for withdraw
      expect(await pool.maxRedeem(otherAccount.address)).to.equal(
        redeemAmount - 2
      );

      // check that totalAvailableAssets is dust
      expect(await pool.totalAvailableAssets()).to.lessThan(10);

      // Check that there is technically enough funds to cover the loan
      expect(await liquidityAsset.balanceOf(pool.address)).is.greaterThan(
        await loan.principal()
      );

      // ...but that the pool won't allow it
      await expect(
        poolController.connect(poolAdmin).fundLoan(loan.address)
      ).to.be.revertedWith("Pool: not enough assets");
    });

    it("reverts if trying to fund loan with liquidity already deployed", async () => {
      const {
        pool,
        liquidityAsset,
        otherAccount,
        borrower,
        poolAdmin,
        loan,
        otherLoan,
        poolController
      } = await loadFixture(loadPoolFixture);

      await activatePool(pool, poolAdmin, liquidityAsset);
      await collateralizeLoan(loan, borrower, liquidityAsset);
      await depositToPool(
        pool,
        otherAccount,
        liquidityAsset,
        DEFAULT_LOAN_SETTINGS.principal * 1.5
      );

      // fund first loan
      expect(await pool.totalAvailableAssets()).to.equal(
        DEFAULT_LOAN_SETTINGS.principal * 1.5
      );
      await fundLoan(loan, poolController, poolAdmin);

      // total value locked by the Pool is the same, since the funds just shifted to the loan
      expect(await pool.totalAvailableAssets()).to.equal(
        DEFAULT_LOAN_SETTINGS.principal * 1.5
      );

      // confirm that funding a new loan will fail
      await expect(
        poolController.connect(poolAdmin).fundLoan(otherLoan.address)
      ).to.be.revertedWith("Pool: not enough assets");
    });

    it("reverts if not called by Pool Controller", async () => {
      const { poolController, otherAccount } = await loadFixture(
        loadPoolFixture
      );

      await expect(
        poolController.connect(otherAccount).fundLoan(otherAccount.address)
      ).to.be.revertedWith("Pool: caller is not admin");
    });
  });

  describe("defaultLoan()", () => {
    it("reverts if Pool state is initialized", async () => {
      const { poolController, poolAdmin, loan } = await loadFixture(
        loadPoolFixture
      );
      await expect(
        poolController.connect(poolAdmin).defaultLoan(loan.address)
      ).to.be.revertedWith("Pool: FunctionInvalidAtThisLifeCycleState");
    });

    it("reverts if loan if Pool hasn't funded loan yet", async () => {
      const { pool, poolController, poolAdmin, liquidityAsset, loan } =
        await loadFixture(loadPoolFixture);
      await activatePool(pool, poolAdmin, liquidityAsset);
      await expect(
        poolController.connect(poolAdmin).defaultLoan(loan.address)
      ).to.be.revertedWith("Pool: not active loan");
    });

    it("reverts if the protocol is paused", async () => {
      const {
        collateralAsset,
        pool,
        poolAdmin,
        liquidityAsset,
        loan,
        borrower,
        otherAccount,
        poolController,
        serviceConfiguration,
        pauser
      } = await loadFixture(loadPoolFixture);
      await activatePool(pool, poolAdmin, liquidityAsset);

      // Collateralize loan
      await collateralizeLoan(loan, borrower, collateralAsset);

      // Deposit to pool and fund loan
      const loanPrincipal = await loan.principal();
      await depositToPool(pool, otherAccount, liquidityAsset, loanPrincipal);
      await fundLoan(loan, poolController, poolAdmin);
      await loan.connect(borrower).drawdown(await loan.principal());

      // Pause protocol
      await serviceConfiguration.connect(pauser).setPaused(true);

      // Trigger default
      await expect(
        poolController.connect(poolAdmin).defaultLoan(loan.address)
      ).to.be.revertedWith("Pool: Protocol paused");
    });

    it("defaults loan if loan is active, and pool is active", async () => {
      const {
        collateralAsset,
        pool,
        poolAdmin,
        liquidityAsset,
        loan,
        borrower,
        otherAccount,
        poolController
      } = await loadFixture(loadPoolFixture);
      await activatePool(pool, poolAdmin, liquidityAsset);

      // Collateralize loan
      await collateralizeLoan(loan, borrower, collateralAsset);

      // Deposit to pool and fund loan
      const loanPrincipal = await loan.principal();
      await depositToPool(pool, otherAccount, liquidityAsset, loanPrincipal);
      await fundLoan(loan, poolController, poolAdmin);
      await loan.connect(borrower).drawdown(await loan.principal());

      // Confirm that pool liquidity reserve is now empty
      expect(await liquidityAsset.balanceOf(pool.address)).to.equal(0);

      // Get an accounting snapshot prior to the default
      const outstandingLoanPrincipalsBefore = (await pool.accountings())
        .outstandingLoanPrincipals;
      const firstLossAvailable = await poolController.firstLossBalance();
      const loanOustandingDebt = loanPrincipal;

      // Confirm that first loss is NOT enough to cover the outstanding loan debt
      expect(firstLossAvailable).to.be.lessThan(loanOustandingDebt);

      // Trigger default
      // Since first-loss is not enough to cover outstanding debt, all of it is used
      await expect(poolController.connect(poolAdmin).defaultLoan(loan.address))
        .to.emit(poolController, "LoanDefaulted")
        .withArgs(loan.address)
        .to.emit(poolController, "FirstLossApplied")
        .withArgs(loan.address, firstLossAvailable);

      // Check accountings after
      // Pool accountings should be updated
      expect((await pool.accountings()).outstandingLoanPrincipals).is.equal(
        outstandingLoanPrincipalsBefore.sub(loanPrincipal)
      );

      // First loss vault should be empty
      expect(await poolController.firstLossBalance()).to.equal(0);

      // Pool liquidity reserve should now contain the first loss
      expect(await liquidityAsset.balanceOf(pool.address)).to.equal(
        firstLossAvailable
      );
    });

    it("defaults update totalDefaults and totalFirstLossApplied in Pool accountings", async () => {
      const {
        collateralAsset,
        pool,
        poolAdmin,
        liquidityAsset,
        loan,
        borrower,
        otherAccount,
        poolController
      } = await loadFixture(loadPoolFixture);
      await activatePool(pool, poolAdmin, liquidityAsset);

      // Collateralize loan
      await collateralizeLoan(loan, borrower, collateralAsset);

      // Deposit to pool and fund loan
      const loanPrincipal = await loan.principal();
      await depositToPool(pool, otherAccount, liquidityAsset, loanPrincipal);
      await fundLoan(loan, poolController, poolAdmin);
      await loan.connect(borrower).drawdown(await loan.principal());

      // Check accountings
      expect((await pool.accountings()).totalDefaults).to.equal(0);
      expect((await pool.accountings()).totalFirstLossApplied).to.equal(0);

      poolController.connect(poolAdmin).defaultLoan(loan.address);
      expect((await pool.accountings()).totalDefaults).to.equal(
        await loan.principal()
      );
      // FL is only 100k, whereas loan principal is 1M.
      expect((await pool.accountings()).totalFirstLossApplied).to.equal(
        DEFAULT_POOL_SETTINGS.firstLossInitialMinimum
      );
    });

    it("defaults only supply first loss to cover outstanding loan principal", async () => {
      const {
        pool,
        poolAdmin,
        liquidityAsset,
        openTermLoan,
        borrower,
        otherAccount,
        poolController
      } = await loadFixture(loadPoolFixture);
      await activatePool(pool, poolAdmin, liquidityAsset);

      // Deposit to pool and fund loan
      await depositToPool(pool, otherAccount, liquidityAsset, 1_000_000);
      await fundLoan(openTermLoan, poolController, poolAdmin);

      await openTermLoan.connect(borrower).drawdown(500_000); // drawdown half

      // Deposit enough FL to cover full loan principal
      await liquidityAsset.mint(poolAdmin.address, 900_000);
      await liquidityAsset
        .connect(poolAdmin)
        .approve(poolController.address, 900_000);
      await poolController
        .connect(poolAdmin)
        .depositFirstLoss(900_000, poolAdmin.address);

      expect(await poolController.firstLossBalance()).to.equal(1_000_000);

      // Trigger default
      const txn = await poolController
        .connect(poolAdmin)
        .defaultLoan(openTermLoan.address);

      // Check that 500k moved from vault to pool
      await expect(txn)
        .to.changeTokenBalance(
          liquidityAsset,
          await pool.firstLossVault(),
          -500_000
        )
        .to.changeTokenBalance(liquidityAsset, pool.address, +500_000);

      await expect(txn).to.emit(poolController, "FirstLossApplied").withArgs(
        openTermLoan.address,
        500_000 // outstanding principal
      );
    });

    it("Allows defaults even if pool is closed", async () => {
      const {
        collateralAsset,
        pool,
        poolController,
        poolAdmin,
        liquidityAsset,
        loan,
        borrower,
        otherAccount
      } = await loadFixture(loadPoolFixture);

      await activatePool(pool, poolAdmin, liquidityAsset);
      await collateralizeLoan(loan, borrower, collateralAsset);
      await depositToPool(
        pool,
        otherAccount,
        liquidityAsset,
        await loan.principal()
      );
      await fundLoan(loan, poolController, poolAdmin);
      await loan.connect(borrower).drawdown(await loan.principal());

      // Fast forward to pool end date
      await time.increaseTo((await pool.settings()).endDate);
      expect(await pool.state()).to.equal(3); // Closed

      // Default should proceed
      await expect(poolController.connect(poolAdmin).defaultLoan(loan.address))
        .not.to.be.reverted;
    });

    it("reverts if not called by Pool Admin", async () => {
      const { poolController, otherAccount } = await loadFixture(
        loadPoolFixture
      );

      await expect(
        poolController.connect(otherAccount).defaultLoan(otherAccount.address)
      ).to.be.revertedWith("Pool: caller is not admin");
    });
  });

  describe("crank()", () => {
    it("reverts if not called by Pool Admin", async () => {
      const { poolController, otherAccount } = await loadFixture(
        loadPoolFixture
      );

      await expect(
        poolController.connect(otherAccount).crank()
      ).to.be.revertedWith("Pool: caller is not admin");
    });

    it("reverts if the protocol is paused", async () => {
      const {
        poolController,
        pool,
        poolAdmin,
        liquidityAsset,
        serviceConfiguration,
        pauser
      } = await loadFixture(loadPoolFixture);

      await activatePool(pool, poolAdmin, liquidityAsset);
      const { withdrawRequestPeriodDuration } = await pool.settings();
      await time.increase(withdrawRequestPeriodDuration);

      // Pause protocol
      await serviceConfiguration.connect(pauser).setPaused(true);

      await expect(
        poolController.connect(poolAdmin).crank()
      ).to.be.revertedWith("Pool: Protocol paused");
    });

    it("cranks the pool", async () => {
      const { poolController, pool, poolAdmin, liquidityAsset } =
        await loadFixture(loadPoolFixture);

      await activatePool(pool, poolAdmin, liquidityAsset);
      const { withdrawRequestPeriodDuration } = await pool.settings();
      await time.increase(withdrawRequestPeriodDuration);
      await expect(poolController.connect(poolAdmin).crank()).to.emit(
        pool,
        "PoolCranked"
      );
    });
  });

  describe("fixed fees", () => {
    it("claiming fees is only available to the pool admin", async () => {
      const { poolController, otherAccount } = await loadFixture(
        loadPoolFixtureWithFees
      );

      const tx = poolController.connect(otherAccount).claimFixedFee();
      await expect(tx).to.be.revertedWith("Pool: caller is not admin");
    });

    it("reverts if the protocol is paused", async () => {
      const { poolController, poolAdmin, serviceConfiguration, pauser } =
        await loadFixture(loadPoolFixtureWithFees);

      await serviceConfiguration.connect(pauser).setPaused(true);

      const tx = poolController.connect(poolAdmin).claimFixedFee();
      await expect(tx).to.be.revertedWith("Pool: Protocol paused");
    });

    it("cannot claim fees until they're due", async () => {
      const { pool, poolController, poolAdmin, liquidityAsset } =
        await loadFixture(loadPoolFixtureWithFees);
      await activatePool(pool, poolAdmin, liquidityAsset);
      const tx = poolController.connect(poolAdmin).claimFixedFee();
      await expect(tx).to.revertedWith("Pool: fixed fee not due");
    });

    it("can claim fees when they're due", async () => {
      const { pool, poolController, poolAdmin, liquidityAsset } =
        await loadFixture(loadPoolFixtureWithFees);
      await activatePool(pool, poolAdmin, liquidityAsset);

      // Mint tokens to the liquidity reserve
      await liquidityAsset.mint(pool.address, 500_000);

      // Fast forward 30 days
      await time.increase(30 * 96_400);

      // Claim Fees
      const tx = poolController.connect(poolAdmin).claimFixedFee();
      await expect(tx).to.changeTokenBalance(liquidityAsset, poolAdmin, 100);

      // Trying again will fail
      const tx2 = poolController.connect(poolAdmin).claimFixedFee();
      await expect(tx2).to.be.revertedWith("Pool: fixed fee not due");
    });

    it("can cumulatively claim fees when they're due", async () => {
      const { pool, poolController, poolAdmin, liquidityAsset } =
        await loadFixture(loadPoolFixtureWithFees);
      await activatePool(pool, poolAdmin, liquidityAsset);

      // Mint tokens to the liquidity reserve
      await liquidityAsset.mint(pool.address, 500_000);

      // Fast forward 60 days
      await time.increase(60 * 96_400);

      // Claim Fees
      const tx = poolController.connect(poolAdmin).claimFixedFee();
      await expect(tx).to.changeTokenBalance(liquidityAsset, poolAdmin, 100);

      const tx2 = poolController.connect(poolAdmin).claimFixedFee();
      await expect(tx2).to.changeTokenBalance(liquidityAsset, poolAdmin, 100);
    });
  });

  describe("Upgrades", () => {
    it("Can be upgraded", async () => {
      const { poolController, poolLib, poolControllerFactory, deployer } =
        await loadFixture(loadPoolFixture);

      // new implementation
      const V2Impl = await ethers.getContractFactory("PoolControllerMockV2", {
        libraries: {
          PoolLib: poolLib.address
        }
      });
      const v2Impl = await V2Impl.deploy();
      await expect(
        poolControllerFactory
          .connect(deployer)
          .setImplementation(v2Impl.address)
      ).to.emit(poolControllerFactory, "ImplementationSet");

      // Check that it upgraded
      const poolControllerV2 = V2Impl.attach(poolController.address);
      expect(await poolControllerV2.foo()).to.be.true;
    });
  });
});<|MERGE_RESOLUTION|>--- conflicted
+++ resolved
@@ -20,19 +20,12 @@
   async function loadPoolFixture() {
     const {
       operator,
-<<<<<<< HEAD
-      poolAdmin,
+      deployer,
       pauser,
-      borrower,
-      otherAccount,
-      ...otherAccounts
-=======
-      deployer,
       poolAdmin,
       borrower,
       otherAccount,
       otherAccounts
->>>>>>> 1cdc15c1
     } = await getCommonSigners();
 
     const {
@@ -74,11 +67,8 @@
 
     return {
       operator,
-<<<<<<< HEAD
       pauser,
-=======
       deployer,
->>>>>>> 1cdc15c1
       poolAdmin,
       borrower,
       otherAccount,
