import { loadFixture } from "@nomicfoundation/hardhat-network-helpers";
import { expect } from "chai";
import { ethers, upgrades } from "hardhat";
import { deployMockERC20 } from "./support/erc20";
import { deployServiceConfiguration } from "./support/serviceconfiguration";
import { getCommonSigners } from "./support/utils";

describe("ServiceConfiguration", () => {
  async function deployFixture() {
<<<<<<< HEAD
    const [operator, pauser, otherAccount] = await ethers.getSigners();
=======
    const { admin, operator, deployer, otherAccount } =
      await getCommonSigners();
>>>>>>> e6fe6755

    const { serviceConfiguration } = await deployServiceConfiguration(
      operator,
      pauser
    );

    // Grant operator
    await serviceConfiguration
      .connect(admin)
      .grantRole(await serviceConfiguration.OPERATOR_ROLE(), operator.address);

    // Grant deployer
    await serviceConfiguration
      .connect(admin)
      .grantRole(await serviceConfiguration.DEPLOYER_ROLE(), deployer.address);

    return {
      admin,
      operator,
<<<<<<< HEAD
      pauser,
=======
      deployer,
>>>>>>> e6fe6755
      otherAccount,
      serviceConfiguration
    };
  }

  describe("Deployment", async () => {
    it("has default values", async () => {
      const { serviceConfiguration } = await loadFixture(deployFixture);
      expect(await serviceConfiguration.paused()).to.equal(false);
      expect(await serviceConfiguration.firstLossFeeBps()).to.equal(500);
      expect(await serviceConfiguration.tosAcceptanceRegistry()).to.equal(
        "0x0000000000000000000000000000000000000000"
      );
    });
  });

  describe("setPaused", () => {
    it("can only be called by the pauser", async () => {
      const { serviceConfiguration, pauser, otherAccount } = await loadFixture(
        deployFixture
      );

      expect(await serviceConfiguration.paused()).to.equal(false);
      const tx = serviceConfiguration.connect(pauser).setPaused(true);
      await expect(tx).not.to.be.reverted;
      expect(await serviceConfiguration.paused()).to.equal(true);

      const tx2 = serviceConfiguration.connect(otherAccount).setPaused(true);
      await expect(tx2).to.be.revertedWith(
        "ServiceConfiguration: caller is not a pauser"
      );
    });
  });

  describe("setLiquidityAsset", () => {
    it("can only be called by the operator", async () => {
      const { serviceConfiguration, operator, otherAccount } =
        await loadFixture(deployFixture);

      const { mockERC20 } = await deployMockERC20();

      expect(
        await serviceConfiguration.isLiquidityAsset(mockERC20.address)
      ).to.equal(false);

      const tx = serviceConfiguration
        .connect(operator)
        .setLiquidityAsset(mockERC20.address, true);

      await expect(tx).not.to.be.reverted;
      expect(
        await serviceConfiguration.isLiquidityAsset(mockERC20.address)
      ).to.equal(true);

      const tx2 = serviceConfiguration
        .connect(otherAccount)
        .setLiquidityAsset(mockERC20.address, true);
      await expect(tx2).to.be.revertedWith(
        "ServiceConfiguration: caller is not an operator"
      );
    });
  });

  describe("setLoanFactory", () => {
    it("can only be called by the operator", async () => {
      const { serviceConfiguration, operator, otherAccount } =
        await loadFixture(deployFixture);

      const { mockERC20 } = await deployMockERC20();

      expect(
        await serviceConfiguration.isLoanFactory(mockERC20.address)
      ).to.equal(false);

      const tx = serviceConfiguration
        .connect(operator)
        .setLoanFactory(mockERC20.address, true);

      await expect(tx).not.to.be.reverted;
      expect(
        await serviceConfiguration.isLoanFactory(mockERC20.address)
      ).to.equal(true);

      const tx2 = serviceConfiguration
        .connect(otherAccount)
        .setLoanFactory(mockERC20.address, true);
      await expect(tx2).to.be.revertedWith(
        "ServiceConfiguration: caller is not an operator"
      );
    });
  });

  describe("setTosAcceptanceRegistry", () => {
    it("can only be called by the operator", async () => {
      const { serviceConfiguration, operator, otherAccount } =
        await loadFixture(deployFixture);

      expect(await serviceConfiguration.tosAcceptanceRegistry()).to.equal(
        "0x0000000000000000000000000000000000000000"
      );

      const tx = serviceConfiguration
        .connect(operator)
        .setToSAcceptanceRegistry("0x5FbDB2315678afecb367f032d93F642f64180aa3");

      await expect(tx).not.to.be.reverted;
      expect(await serviceConfiguration.tosAcceptanceRegistry()).to.equal(
        "0x5FbDB2315678afecb367f032d93F642f64180aa3"
      );

      const tx2 = serviceConfiguration
        .connect(otherAccount)
        .setToSAcceptanceRegistry("0x5FbDB2315678afecb367f032d93F642f64180aa3");
      await expect(tx2).to.be.revertedWith(
        "ServiceConfiguration: caller is not an operator"
      );
    });
  });

  describe("first loss minimums", () => {
    it("default to 0 for any given token", async () => {
      const { serviceConfiguration } = await loadFixture(deployFixture);

      const { mockERC20 } = await deployMockERC20();

      expect(
        await serviceConfiguration.firstLossMinimum(
          "0x0000000000000000000000000000000000000000"
        )
      ).to.equal(0);

      expect(
        await serviceConfiguration.firstLossMinimum(mockERC20.address)
      ).to.equal(0);
    });

    it("can be updated", async () => {
      const { serviceConfiguration, operator } = await loadFixture(
        deployFixture
      );

      const { mockERC20 } = await deployMockERC20();

      expect(
        await serviceConfiguration.firstLossMinimum(mockERC20.address)
      ).to.equal(0);

      await serviceConfiguration.connect(operator).setFirstLossMinimum(
        mockERC20.address,
        10_000_000000 // $10,000
      );

      expect(
        await serviceConfiguration.firstLossMinimum(mockERC20.address)
      ).to.equal(10_000_000000);
    });
  });

  describe("setFirstLossFeeBps", () => {
    it("can only be called by the operator", async () => {
      const { serviceConfiguration, operator, otherAccount } =
        await loadFixture(deployFixture);

      expect(await serviceConfiguration.firstLossFeeBps()).to.equal(500);

      const tx = serviceConfiguration
        .connect(operator)
        .setFirstLossFeeBps(10_00);

      await expect(tx).not.to.be.reverted;
      expect(await serviceConfiguration.firstLossFeeBps()).to.equal(10_00);

      const tx2 = serviceConfiguration
        .connect(otherAccount)
        .setFirstLossFeeBps(10_00);
      await expect(tx2).to.be.revertedWith(
        "ServiceConfiguration: caller is not an operator"
      );
    });
  });

  describe("Upgrades", () => {
    it("deployer can upgrade", async () => {
      const { serviceConfiguration, deployer } = await loadFixture(
        deployFixture
      );

      const ServiceConfiguration = await ethers.getContractFactory(
        "ServiceConfigurationMockV2",
        deployer
      );
      const upgradedServiceConfig = await upgrades.upgradeProxy(
        serviceConfiguration.address,
        ServiceConfiguration
      );
      expect(await upgradedServiceConfig.foo()).to.be.true;
    });

    it("others can't upgrade", async () => {
      const { serviceConfiguration, admin } = await loadFixture(deployFixture);

      const ServiceConfiguration = await ethers.getContractFactory(
        "ServiceConfigurationMockV2",
        admin
      );
      await expect(
        upgrades.upgradeProxy(
          serviceConfiguration.address,
          ServiceConfiguration
        )
      ).to.be.revertedWith("Upgrade: unauthorized");
    });
  });
});<|MERGE_RESOLUTION|>--- conflicted
+++ resolved
@@ -7,17 +7,10 @@
 
 describe("ServiceConfiguration", () => {
   async function deployFixture() {
-<<<<<<< HEAD
-    const [operator, pauser, otherAccount] = await ethers.getSigners();
-=======
-    const { admin, operator, deployer, otherAccount } =
+    const { admin, operator, deployer, pauser, otherAccount } =
       await getCommonSigners();
->>>>>>> e6fe6755
-
-    const { serviceConfiguration } = await deployServiceConfiguration(
-      operator,
-      pauser
-    );
+
+    const { serviceConfiguration } = await deployServiceConfiguration();
 
     // Grant operator
     await serviceConfiguration
@@ -32,11 +25,8 @@
     return {
       admin,
       operator,
-<<<<<<< HEAD
       pauser,
-=======
       deployer,
->>>>>>> e6fe6755
       otherAccount,
       serviceConfiguration
     };
