--- conflicted
+++ resolved
@@ -24,11 +24,7 @@
       principal: 500_000
     })
   ) {
-<<<<<<< HEAD
-    const { operator, poolAdmin, pauser, borrower, lender, other } =
-=======
-    const { admin, deployer, operator, poolAdmin, borrower, lender, other } =
->>>>>>> 1cdc15c1
+    const { deployer, operator, pauser, poolAdmin, borrower, lender, other } =
       await getCommonSigners();
 
     // Create a pool
