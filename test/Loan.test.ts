--- conflicted
+++ resolved
@@ -62,22 +62,14 @@
       .connect(poolManager)
       .createPool(
         liquidityAsset.address,
-<<<<<<< HEAD
-        DEFAULT_POOL_SETTINGS.maxCapacity,
-        DEFAULT_POOL_SETTINGS.endDate,
-        DEFAULT_POOL_SETTINGS.requestFeeBps,
-        DEFAULT_POOL_SETTINGS.withdrawGateBps,
-        DEFAULT_POOL_SETTINGS.withdrawRequestPeriodDuration,
-        DEFAULT_POOL_SETTINGS.fixedFee,
-        DEFAULT_POOL_SETTINGS.fixedFeeInterval
-=======
         poolSettings.maxCapacity,
         poolSettings.endDate,
         poolSettings.requestFeeBps,
         poolSettings.withdrawGateBps,
         poolSettings.withdrawRequestPeriodDuration,
+        poolSettings.fixedFee,
+        poolSettings.fixedFeeInterval,
         poolSettings.poolFeePercentOfInterest
->>>>>>> 25b24282
       );
     const tx1Receipt = await tx1.wait();
 
