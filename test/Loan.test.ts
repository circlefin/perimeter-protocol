--- conflicted
+++ resolved
@@ -60,21 +60,7 @@
     // Create a pool
     const tx1 = await poolFactory
       .connect(poolManager)
-<<<<<<< HEAD
-      .createPool(
-        liquidityAsset.address,
-        poolSettings.maxCapacity,
-        poolSettings.endDate,
-        poolSettings.requestFeeBps,
-        poolSettings.withdrawGateBps,
-        poolSettings.withdrawRequestPeriodDuration,
-        poolSettings.fixedFee,
-        poolSettings.fixedFeeInterval,
-        poolSettings.poolFeePercentOfInterest
-      );
-=======
       .createPool(liquidityAsset.address, poolSettings);
->>>>>>> 3121399a
     const tx1Receipt = await tx1.wait();
 
     // Extract its address from the PoolCreated event
