--- conflicted
+++ resolved
@@ -104,11 +104,8 @@
       liquidityAsset.address,
       500_000,
       Math.floor(Date.now() / 1000) + SEVEN_DAYS,
-<<<<<<< HEAD
+      1_000,
       loanSettings.originationFee
-=======
-      1_000
->>>>>>> 838c973d
     );
     const tx2Receipt = await tx2.wait();
 
