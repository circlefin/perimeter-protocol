import { loadFixture } from "@nomicfoundation/hardhat-network-helpers";
import { expect } from "chai";
import { ethers } from "hardhat";
import { deployMockERC20 } from "../support/erc20";
import {
  DEFAULT_POOL_SETTINGS,
  deployPoolControllerFactory,
  deployWithdrawControllerFactory
} from "../support/pool";
import { deployPermissionedServiceConfiguration } from "../support/serviceconfiguration";
import { deployToSAcceptanceRegistry } from "../support/tosacceptanceregistry";
import { getCommonSigners } from "../support/utils";
import { performVeriteVerification } from "../support/verite";

describe("PermissionedPoolFactory", () => {
  async function deployFixture() {
    // Contracts are deployed using the first signer/account by default
<<<<<<< HEAD
    const [operator, pauser, poolAdmin, otherAccount] =
      await ethers.getSigners();
=======
    const { operator, deployer, poolAdmin, otherAccount } =
      await getCommonSigners();
>>>>>>> e6fe6755

    // Deploy the liquidity asset
    const { mockERC20: liquidityAsset } = await deployMockERC20();

    // Deploy the Service Configuration contract
<<<<<<< HEAD
    const { serviceConfiguration } =
      await deployPermissionedServiceConfiguration(operator, pauser);
=======
    const { serviceConfiguration: permissionedServiceConfiguration } =
      await deployPermissionedServiceConfiguration();

>>>>>>> e6fe6755
    // Deploy ToS Registry
    const { tosAcceptanceRegistry } = await deployToSAcceptanceRegistry(
      serviceConfiguration
    );

    // Configure ToS
    await serviceConfiguration
      .connect(operator)
      .setToSAcceptanceRegistry(tosAcceptanceRegistry.address);
    await tosAcceptanceRegistry
      .connect(operator)
      .updateTermsOfService("https://terms.example");

    // Add liquidity asset
    await permissionedServiceConfiguration
      .connect(operator)
      .setLiquidityAsset(liquidityAsset.address, true);

    // Deploy the PoolAdminAccessControl contract
    const PoolAdminAccessControl = await ethers.getContractFactory(
      "PoolAdminAccessControl"
    );
    const poolAdminAccessControl = await PoolAdminAccessControl.deploy(
      serviceConfiguration.address
    );
    await poolAdminAccessControl.deployed();

    // Deploy library for linking
    const PoolLib = await ethers.getContractFactory("PoolLib");
    const poolLib = await PoolLib.deploy();

    // Deploy PoolAccessControlFactory as a dependency to the PoolFactory
    const PoolAccessControlFactory = await ethers.getContractFactory(
      "PoolAccessControlFactory"
    );
    const poolAccessControlFactory = await PoolAccessControlFactory.deploy(
      serviceConfiguration.address
    );

    const withdrawControllerFactory = await deployWithdrawControllerFactory(
      poolLib.address,
      serviceConfiguration.address
    );

    const poolControllerFactory = await deployPoolControllerFactory(
      poolLib.address,
      serviceConfiguration.address
    );

    // Deploy the PermissionedPoolFactory
    const PoolFactory = await ethers.getContractFactory(
      "PermissionedPoolFactory"
    );
    const poolFactory = await PoolFactory.deploy(
      serviceConfiguration.address,
      withdrawControllerFactory.address,
      poolControllerFactory.address,
      poolAccessControlFactory.address
    );
    await poolFactory.deployed();

<<<<<<< HEAD
    // Initialize ServiceConfiguration
    const tx = await serviceConfiguration.setPoolAdminAccessControl(
      poolAdminAccessControl.address
=======
    // Deploy PermissionedPool implementation contract
    const PermissionedPoolImpl = await ethers.getContractFactory(
      "PermissionedPool",
      {
        libraries: {
          PoolLib: poolLib.address
        }
      }
>>>>>>> e6fe6755
    );
    const permissionedPoolImpl = await PermissionedPoolImpl.deploy();
    await permissionedPoolImpl.deployed();
    await poolFactory
      .connect(deployer)
      .setImplementation(permissionedPoolImpl.address);

    // Initialize ServiceConfiguration
    const tx = await permissionedServiceConfiguration
      .connect(operator)
      .setPoolAdminAccessControl(poolAdminAccessControl.address);
    await tx.wait();

    return {
      poolFactory,
      poolAdminAccessControl,
      operator,
      pauser,
      poolAdmin,
      otherAccount,
      liquidityAsset,
      serviceConfiguration,
      tosAcceptanceRegistry
    };
  }

  it("emits PoolCreated", async () => {
    const {
      operator,
      poolFactory,
      poolAdminAccessControl,
      poolAdmin,
      liquidityAsset,
      tosAcceptanceRegistry
    } = await loadFixture(deployFixture);

    await tosAcceptanceRegistry.connect(poolAdmin).acceptTermsOfService();
    await performVeriteVerification(
      poolAdminAccessControl,
      operator,
      poolAdmin
    );

    await expect(
      poolFactory
        .connect(poolAdmin)
        .createPool(liquidityAsset.address, DEFAULT_POOL_SETTINGS)
    ).to.emit(poolFactory, "PoolCreated");
  });

  it("reverts if not called by a verified Pool Admin", async () => {
    const {
      operator,
      poolFactory,
      poolAdminAccessControl,
      poolAdmin,
      otherAccount,
      liquidityAsset,
      tosAcceptanceRegistry
    } = await loadFixture(deployFixture);

    await tosAcceptanceRegistry.connect(poolAdmin).acceptTermsOfService();

    // Verify the pool Admin, not the otherAccount
    await performVeriteVerification(
      poolAdminAccessControl,
      operator,
      poolAdmin
    );

    await expect(
      poolFactory
        .connect(otherAccount)
        .createPool(liquidityAsset.address, DEFAULT_POOL_SETTINGS)
    ).to.be.revertedWith("CALLER_NOT_ADMIN");
  });

  it("reverts if the protocol is paused", async () => {
    const {
      operator,
      poolFactory,
      poolAdminAccessControl,
      poolAdmin,
      liquidityAsset,
      tosAcceptanceRegistry,
      serviceConfiguration,
      pauser
    } = await loadFixture(deployFixture);

    await tosAcceptanceRegistry.connect(poolAdmin).acceptTermsOfService();
    await performVeriteVerification(
      poolAdminAccessControl,
      operator,
      poolAdmin
    );

    // Pause the protocol
    await serviceConfiguration.connect(pauser).setPaused(true);

    const tx = poolFactory
      .connect(poolAdmin)
      .createPool(liquidityAsset.address, DEFAULT_POOL_SETTINGS);
    await expect(tx).to.be.revertedWith("PoolFactory: Protocol paused");
  });

  it("access control reverts if PM hasn't accepted ToS", async () => {
    const { poolAdminAccessControl, operator, poolAdmin } = await loadFixture(
      deployFixture
    );

    await expect(
      performVeriteVerification(poolAdminAccessControl, operator, poolAdmin)
    ).to.be.revertedWith("MISSING_TOS_ACCEPTANCE");
  });
});<|MERGE_RESOLUTION|>--- conflicted
+++ resolved
@@ -15,26 +15,16 @@
 describe("PermissionedPoolFactory", () => {
   async function deployFixture() {
     // Contracts are deployed using the first signer/account by default
-<<<<<<< HEAD
-    const [operator, pauser, poolAdmin, otherAccount] =
-      await ethers.getSigners();
-=======
-    const { operator, deployer, poolAdmin, otherAccount } =
+    const { operator, deployer, pauser, poolAdmin, otherAccount } =
       await getCommonSigners();
->>>>>>> e6fe6755
 
     // Deploy the liquidity asset
     const { mockERC20: liquidityAsset } = await deployMockERC20();
 
     // Deploy the Service Configuration contract
-<<<<<<< HEAD
     const { serviceConfiguration } =
-      await deployPermissionedServiceConfiguration(operator, pauser);
-=======
-    const { serviceConfiguration: permissionedServiceConfiguration } =
       await deployPermissionedServiceConfiguration();
 
->>>>>>> e6fe6755
     // Deploy ToS Registry
     const { tosAcceptanceRegistry } = await deployToSAcceptanceRegistry(
       serviceConfiguration
@@ -49,7 +39,7 @@
       .updateTermsOfService("https://terms.example");
 
     // Add liquidity asset
-    await permissionedServiceConfiguration
+    await serviceConfiguration
       .connect(operator)
       .setLiquidityAsset(liquidityAsset.address, true);
 
@@ -96,11 +86,6 @@
     );
     await poolFactory.deployed();
 
-<<<<<<< HEAD
-    // Initialize ServiceConfiguration
-    const tx = await serviceConfiguration.setPoolAdminAccessControl(
-      poolAdminAccessControl.address
-=======
     // Deploy PermissionedPool implementation contract
     const PermissionedPoolImpl = await ethers.getContractFactory(
       "PermissionedPool",
@@ -109,7 +94,6 @@
           PoolLib: poolLib.address
         }
       }
->>>>>>> e6fe6755
     );
     const permissionedPoolImpl = await PermissionedPoolImpl.deploy();
     await permissionedPoolImpl.deployed();
@@ -118,7 +102,7 @@
       .setImplementation(permissionedPoolImpl.address);
 
     // Initialize ServiceConfiguration
-    const tx = await permissionedServiceConfiguration
+    const tx = await serviceConfiguration
       .connect(operator)
       .setPoolAdminAccessControl(poolAdminAccessControl.address);
     await tx.wait();
