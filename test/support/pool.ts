--- conflicted
+++ resolved
@@ -35,8 +35,7 @@
 export async function deployPool({
   poolAdmin,
   settings,
-  liquidityAsset,
-  pauser
+  liquidityAsset
 }: DeployPoolProps) {
   const poolSettings = {
     ...DEFAULT_POOL_SETTINGS,
@@ -45,18 +44,10 @@
   liquidityAsset = liquidityAsset ?? (await deployMockERC20()).mockERC20;
   const { operator, deployer } = await getCommonSigners();
 
-<<<<<<< HEAD
-  const { serviceConfiguration } = await deployServiceConfiguration(
-    operator,
-    pauser
-  );
-  await serviceConfiguration.setLiquidityAsset(liquidityAsset.address, true);
-=======
   const { serviceConfiguration } = await deployServiceConfiguration();
   await serviceConfiguration
     .connect(operator)
     .setLiquidityAsset(liquidityAsset.address, true);
->>>>>>> e6fe6755
 
   const PoolLib = await ethers.getContractFactory("PoolLib");
   const poolLib = await PoolLib.deploy();
