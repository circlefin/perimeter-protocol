--- conflicted
+++ resolved
@@ -5,12 +5,8 @@
 /**
  * Deploy ServiceConfiguration
  */
-<<<<<<< HEAD
-export async function deployServiceConfiguration(operator?: any, pauser?: any) {
-=======
 export async function deployServiceConfiguration() {
-  const { admin, operator, deployer } = await getCommonSigners();
->>>>>>> e6fe6755
+  const { admin, operator, deployer, pauser } = await getCommonSigners();
   const ServiceConfiguration = await ethers.getContractFactory(
     "ServiceConfiguration",
     admin
@@ -28,13 +24,9 @@
     .connect(admin)
     .grantRole(await serviceConfiguration.DEPLOYER_ROLE(), deployer.address);
 
-  if (pauser) {
-    const tx = await serviceConfiguration.grantRole(
-      await serviceConfiguration.PAUSER_ROLE(),
-      pauser.address
-    );
-    await tx.wait();
-  }
+  await serviceConfiguration
+    .connect(admin)
+    .grantRole(await serviceConfiguration.PAUSER_ROLE(), pauser.address);
 
   return {
     serviceConfiguration
@@ -44,16 +36,9 @@
 /**
  * Deploy PermissionedServiceConfiguration
  */
-<<<<<<< HEAD
-export async function deployPermissionedServiceConfiguration(
-  operator: any,
-  pauser?: any
-) {
-=======
 export async function deployPermissionedServiceConfiguration() {
-  const { admin, operator, deployer } = await getCommonSigners();
+  const { admin, operator, deployer, pauser } = await getCommonSigners();
 
->>>>>>> e6fe6755
   const ServiceConfiguration = await ethers.getContractFactory(
     "PermissionedServiceConfiguration",
     admin
@@ -64,15 +49,6 @@
   );
   await serviceConfiguration.deployed();
 
-<<<<<<< HEAD
-  if (pauser) {
-    const tx = await serviceConfiguration.grantRole(
-      await serviceConfiguration.PAUSER_ROLE(),
-      pauser.address
-    );
-    await tx.wait();
-  }
-=======
   // Grant operator
   await serviceConfiguration
     .connect(admin)
@@ -81,7 +57,10 @@
   await serviceConfiguration
     .connect(admin)
     .grantRole(await serviceConfiguration.DEPLOYER_ROLE(), deployer.address);
->>>>>>> e6fe6755
+
+  await serviceConfiguration
+    .connect(admin)
+    .grantRole(await serviceConfiguration.PAUSER_ROLE(), pauser.address);
 
   const { tosAcceptanceRegistry } = await deployToSAcceptanceRegistry(
     serviceConfiguration
